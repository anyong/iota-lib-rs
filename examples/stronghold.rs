--- conflicted
+++ resolved
@@ -15,11 +15,7 @@
 async fn main() -> Result<()> {
     let mut stronghold_secret_manager = StrongholdSecretManager::builder()
         .password("some_hopefully_secure_password")
-<<<<<<< HEAD
-        .build(PathBuf::from("test.stronghold"))?;
-=======
-        .try_build("test.stronghold")?;
->>>>>>> 03891def
+        .build("test.stronghold")?;
 
     // This example uses dotenv, which is not safe for use in production
     dotenv::dotenv().ok();
