// Copyright 2021 IOTA Stiftung
// SPDX-License-Identifier: Apache-2.0

//! cargo run --example multiple_outputs --release
<<<<<<< HEAD
use iota::{client::Result, Client, MessageId, Seed};
use std::{convert::TryInto, time::Duration};
use tokio::time::sleep;
=======

use iota::{Client, Seed};
>>>>>>> 6c1cd05b
extern crate dotenv;
use dotenv::dotenv;
use std::env;

/// In this example we will send 8_800_000 tokens to the following 3 locations, respectively
///
/// Address Index (1..4)
///   output 0: 3_000_000 tokens atoi1qpnrumvaex24dy0duulp4q07lpa00w20ze6jfd0xly422kdcjxzakzsz5kf
///   output 1: 2_800_000 tokens atoi1qz4sfmp605vnj6fxt0sf0cwclffw5hpxjqkf6fthyd74r9nmmu337m3lwl2
///   output 2: 3_000_000 tokens atoi1qzumqjtucwglfja746vvmr7n54ep88kcu2qvaquqrnx9qs2z8f4t6d7muyq
///
///
/// Those three addresses belong to second seed in .env.example

#[tokio::main]
<<<<<<< HEAD
async fn main() -> Result<()> {
    let iota = Client::builder() // Crate a client instance builder
        // .with_node("http://0.0.0.0:14265") // Insert the node here
        // .unwrap()
=======
async fn main() {
    // Create a client instance
    let iota = Client::builder()
        .with_node("https://api.lb-0.testnet.chrysalis2.com") // Insert your node URL here
        .unwrap()
>>>>>>> 6c1cd05b
        .finish()
        .await
        .unwrap();

    // This example uses dotenv, which is not safe for use in production
    // Configure your own seed in ".env". Since the output amount cannot be zero, the seed must contain non-zero balance
    dotenv().ok();

    // Seed must contain non-zero balance.
    let seed = Seed::from_bytes(&hex::decode(env::var("NONSECURE_USE_OF_DEVELOPMENT_SEED_1").unwrap()).unwrap());

    let message = iota
        .message()
        .with_seed(&seed)
        .with_output(
<<<<<<< HEAD
            "iot1q86rlrygq5wcgdwt7fpajaxxppc49tg0jk0xadnp66fsfjtwt8vgc48sse6".try_into()?,
=======
            &"atoi1qpnrumvaex24dy0duulp4q07lpa00w20ze6jfd0xly422kdcjxzakzsz5kf".into(),
>>>>>>> 6c1cd05b
            3_000_000,
        )
        .unwrap()
        .with_output(
<<<<<<< HEAD
            "iot1qyg7l34etk4sdfrdt46vwt7a964avk9sfrxh8ecq2sgpezaktd55cyc76lc".try_into()?,
=======
            &"atoi1qz4sfmp605vnj6fxt0sf0cwclffw5hpxjqkf6fthyd74r9nmmu337m3lwl2".into(),
>>>>>>> 6c1cd05b
            2_800_000,
        )
        .unwrap()
        .with_output(
<<<<<<< HEAD
            "iot1q9r5hvlppf44gvcxnuue4dwjtjcredrw6yesphqeq7fqm2fyjy6kul4tv5r".try_into()?,
=======
            &"atoi1qzumqjtucwglfja746vvmr7n54ep88kcu2qvaquqrnx9qs2z8f4t6d7muyq".into(),
>>>>>>> 6c1cd05b
            3_000_000,
        )
        .unwrap()
        .finish()
        .await
        .unwrap();

    println!(
        "Transaction sent: https://explorer.iota.org/chrysalis/message/{}",
        message.id().0
    );
<<<<<<< HEAD
    reattach_promote_until_confirmed(message.id().0, &iota).await;
    Ok(())
}
=======
>>>>>>> 6c1cd05b

    let _ = iota.retry_until_included(&message.id().0, None, None).await.unwrap();
}<|MERGE_RESOLUTION|>--- conflicted
+++ resolved
@@ -2,14 +2,7 @@
 // SPDX-License-Identifier: Apache-2.0
 
 //! cargo run --example multiple_outputs --release
-<<<<<<< HEAD
-use iota::{client::Result, Client, MessageId, Seed};
-use std::{convert::TryInto, time::Duration};
-use tokio::time::sleep;
-=======
-
-use iota::{Client, Seed};
->>>>>>> 6c1cd05b
+use iota::{client::Result, Client, Seed};
 extern crate dotenv;
 use dotenv::dotenv;
 use std::env;
@@ -25,73 +18,43 @@
 /// Those three addresses belong to second seed in .env.example
 
 #[tokio::main]
-<<<<<<< HEAD
 async fn main() -> Result<()> {
-    let iota = Client::builder() // Crate a client instance builder
-        // .with_node("http://0.0.0.0:14265") // Insert the node here
-        // .unwrap()
-=======
-async fn main() {
     // Create a client instance
     let iota = Client::builder()
-        .with_node("https://api.lb-0.testnet.chrysalis2.com") // Insert your node URL here
-        .unwrap()
->>>>>>> 6c1cd05b
+        .with_node("https://api.lb-0.testnet.chrysalis2.com")? // Insert your node URL here
         .finish()
-        .await
-        .unwrap();
+        .await?;
 
     // This example uses dotenv, which is not safe for use in production
     // Configure your own seed in ".env". Since the output amount cannot be zero, the seed must contain non-zero balance
     dotenv().ok();
 
     // Seed must contain non-zero balance.
-    let seed = Seed::from_bytes(&hex::decode(env::var("NONSECURE_USE_OF_DEVELOPMENT_SEED_1").unwrap()).unwrap());
+    let seed = Seed::from_bytes(&hex::decode(env::var("NONSECURE_USE_OF_DEVELOPMENT_SEED_1").unwrap())?);
 
     let message = iota
         .message()
         .with_seed(&seed)
         .with_output(
-<<<<<<< HEAD
-            "iot1q86rlrygq5wcgdwt7fpajaxxppc49tg0jk0xadnp66fsfjtwt8vgc48sse6".try_into()?,
-=======
-            &"atoi1qpnrumvaex24dy0duulp4q07lpa00w20ze6jfd0xly422kdcjxzakzsz5kf".into(),
->>>>>>> 6c1cd05b
+            "atoi1qpnrumvaex24dy0duulp4q07lpa00w20ze6jfd0xly422kdcjxzakzsz5kf",
             3_000_000,
-        )
-        .unwrap()
+        )?
         .with_output(
-<<<<<<< HEAD
-            "iot1qyg7l34etk4sdfrdt46vwt7a964avk9sfrxh8ecq2sgpezaktd55cyc76lc".try_into()?,
-=======
-            &"atoi1qz4sfmp605vnj6fxt0sf0cwclffw5hpxjqkf6fthyd74r9nmmu337m3lwl2".into(),
->>>>>>> 6c1cd05b
+            "atoi1qz4sfmp605vnj6fxt0sf0cwclffw5hpxjqkf6fthyd74r9nmmu337m3lwl2",
             2_800_000,
-        )
-        .unwrap()
+        )?
         .with_output(
-<<<<<<< HEAD
-            "iot1q9r5hvlppf44gvcxnuue4dwjtjcredrw6yesphqeq7fqm2fyjy6kul4tv5r".try_into()?,
-=======
-            &"atoi1qzumqjtucwglfja746vvmr7n54ep88kcu2qvaquqrnx9qs2z8f4t6d7muyq".into(),
->>>>>>> 6c1cd05b
+            "atoi1qzumqjtucwglfja746vvmr7n54ep88kcu2qvaquqrnx9qs2z8f4t6d7muyq",
             3_000_000,
-        )
-        .unwrap()
+        )?
         .finish()
-        .await
-        .unwrap();
+        .await?;
 
     println!(
         "Transaction sent: https://explorer.iota.org/chrysalis/message/{}",
         message.id().0
     );
-<<<<<<< HEAD
-    reattach_promote_until_confirmed(message.id().0, &iota).await;
+
+    let _ = iota.retry_until_included(&message.id().0, None, None).await?;
     Ok(())
-}
-=======
->>>>>>> 6c1cd05b
-
-    let _ = iota.retry_until_included(&message.id().0, None, None).await.unwrap();
 }