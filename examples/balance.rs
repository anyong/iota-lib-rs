// Copyright 2021 IOTA Stiftung
// SPDX-License-Identifier: Apache-2.0

//! cargo run --example balance --release
<<<<<<< HEAD
use iota::Client;
use std::convert::TryInto;
=======
>>>>>>> 6c1cd05b

use iota::{Client, Seed};
extern crate dotenv;
use dotenv::dotenv;
use std::env;

/// In this example we will get the account balance of a known seed and the balance and outputs of a known address

#[tokio::main]
async fn main() {
    // Create a client instance
    let iota = Client::builder()
        .with_node("https://api.lb-0.testnet.chrysalis2.com") // Insert your node URL here
        .unwrap()
        .with_node_sync_disabled()
        .finish()
        .await
        .unwrap();

<<<<<<< HEAD
    let address = "atoi1qxt0nhsf38nh6rs4p6zs5knqp6psgha9wsv74uajqgjmwc75ugupxtmtev5";

    let balance = iota.get_address().balance(&address.try_into().unwrap()).await.unwrap();
    println!("The balance of {:?} is {:?}", address, balance);

    let outputs = iota.get_address().outputs(&address.try_into().unwrap()).await.unwrap();
    println!("The outputs of {:?} are {:?}", address, outputs);
=======
    // This example uses dotenv, which is not safe for use in production
    dotenv().ok();

    let seed = Seed::from_bytes(&hex::decode(env::var("NONSECURE_USE_OF_DEVELOPMENT_SEED_1").unwrap()).unwrap());

    let seed_balance = iota.get_balance(&seed).finish().await.unwrap();
    println!("Account balance: {:?}i\n", seed_balance);

    let address = "atoi1qzt0nhsf38nh6rs4p6zs5knqp6psgha9wsv74uajqgjmwc75ugupx3y7x0r";

    let response = iota.get_address().balance(&address.into()).await.unwrap();
    println!("The balance of {:?} is {:?}i\n", address, response.balance);

    let outputs = iota
        .get_address()
        .outputs(&address.into(), Default::default())
        .await
        .unwrap();

    println!("The outputs of address {:?} are: {:?}", address, outputs);
>>>>>>> 6c1cd05b
}<|MERGE_RESOLUTION|>--- conflicted
+++ resolved
@@ -2,11 +2,6 @@
 // SPDX-License-Identifier: Apache-2.0
 
 //! cargo run --example balance --release
-<<<<<<< HEAD
-use iota::Client;
-use std::convert::TryInto;
-=======
->>>>>>> 6c1cd05b
 
 use iota::{Client, Seed};
 extern crate dotenv;
@@ -26,15 +21,6 @@
         .await
         .unwrap();
 
-<<<<<<< HEAD
-    let address = "atoi1qxt0nhsf38nh6rs4p6zs5knqp6psgha9wsv74uajqgjmwc75ugupxtmtev5";
-
-    let balance = iota.get_address().balance(&address.try_into().unwrap()).await.unwrap();
-    println!("The balance of {:?} is {:?}", address, balance);
-
-    let outputs = iota.get_address().outputs(&address.try_into().unwrap()).await.unwrap();
-    println!("The outputs of {:?} are {:?}", address, outputs);
-=======
     // This example uses dotenv, which is not safe for use in production
     dotenv().ok();
 
@@ -45,15 +31,10 @@
 
     let address = "atoi1qzt0nhsf38nh6rs4p6zs5knqp6psgha9wsv74uajqgjmwc75ugupx3y7x0r";
 
-    let response = iota.get_address().balance(&address.into()).await.unwrap();
+    let response = iota.get_address().balance(&address).await.unwrap();
     println!("The balance of {:?} is {:?}i\n", address, response.balance);
 
-    let outputs = iota
-        .get_address()
-        .outputs(&address.into(), Default::default())
-        .await
-        .unwrap();
+    let outputs = iota.get_address().outputs(&address, Default::default()).await.unwrap();
 
     println!("The outputs of address {:?} are: {:?}", address, outputs);
->>>>>>> 6c1cd05b
 }