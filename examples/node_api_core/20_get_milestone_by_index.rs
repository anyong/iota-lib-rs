// Copyright 2022 IOTA Stiftung
// SPDX-License-Identifier: Apache-2.0

//! Calls `GET /api/core/v2/milestones/by-index/{index}`.
//! Returns milestone data as JSON by its index.
//! Run: `cargo run --example node_api_core_get_milestone_by_index --release -- [NODE URL]`.

use iota_client::{Client, Result};

#[tokio::main]
async fn main() -> Result<()> {
    // Take the node URL from command line argument or use one from env as default.
    let node_url = std::env::args().nth(1).unwrap_or_else(|| {
        // This example uses dotenv, which is not safe for use in production.
        dotenv::dotenv().ok();
        std::env::var("NODE_URL").unwrap()
    });
<<<<<<< HEAD

    // Create a client with that node.
    let client = Client::builder()
        .with_node(&node_url)?
        .with_node_sync_disabled()
        .finish()
        .await?;
=======
    // Creates a client instance with that node.
    let client = Client::builder().with_node(&node)?.with_node_sync_disabled().finish()?;
>>>>>>> 199d0c2a

    // Fetch the latest milestone index from the node.
    let info = client.get_info().await?;
    let milestone_index = info.node_info.status.latest_milestone.index;
    // Send the request.
    let milestone = client.get_milestone_by_index(milestone_index).await?;

    // Print the response.
    println!("{:#?}", milestone);

    Ok(())
}<|MERGE_RESOLUTION|>--- conflicted
+++ resolved
@@ -15,18 +15,12 @@
         dotenv::dotenv().ok();
         std::env::var("NODE_URL").unwrap()
     });
-<<<<<<< HEAD
 
     // Create a client with that node.
     let client = Client::builder()
         .with_node(&node_url)?
         .with_node_sync_disabled()
-        .finish()
-        .await?;
-=======
-    // Creates a client instance with that node.
-    let client = Client::builder().with_node(&node)?.with_node_sync_disabled().finish()?;
->>>>>>> 199d0c2a
+        .finish()?;
 
     // Fetch the latest milestone index from the node.
     let info = client.get_info().await?;
