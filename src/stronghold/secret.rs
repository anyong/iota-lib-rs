// Copyright 2022 IOTA Stiftung
// SPDX-License-Identifier: Apache-2.0

//! The [SecretManage] implementation for [StrongholdAdapter].

use std::ops::Range;

use async_trait::async_trait;
use bee_block::{
    address::{Address, Ed25519Address},
    signature::{Ed25519Signature, Signature},
    unlock::{SignatureUnlock, Unlock},
};
use crypto::hashes::{blake2b::Blake2b256, Digest};
use iota_stronghold::{
    procedures::{self, Chain, KeyType, Slip10DeriveInput},
    Location,
};
use zeroize::Zeroize;

use super::{
    common::{DERIVE_OUTPUT_RECORD_PATH, PRIVATE_DATA_CLIENT_PATH, SECRET_VAULT_PATH, SEED_RECORD_PATH},
    StrongholdAdapter,
};
use crate::{
    api::RemainderData,
    secret::{types::InputSigningData, GenerateAddressMetadata, SecretManage},
    Error, Result,
};

#[async_trait]
impl SecretManage for StrongholdAdapter {
    async fn generate_addresses(
        &self,
        coin_type: u32,
        account_index: u32,
        address_indexes: Range<u32>,
        internal: bool,
        _metadata: GenerateAddressMetadata,
    ) -> Result<Vec<Address>> {
        // Prevent the method from being invoked when the key has been cleared from the memory. Do note that Stronghold
        // only asks for a key for reading / writing a snapshot, so without our cached key this method is invocable, but
        // it doesn't make sense when it comes to our user (signing transactions / generating addresses without a key).
        // Thus, we put an extra guard here to prevent this methods from being invoked when our cached key has
        // been cleared.
        if !self.is_key_available().await {
            return Err(Error::StrongholdKeyCleared);
        }

        // Stronghold arguments.
        let seed_location = Slip10DeriveInput::Seed(Location::generic(SECRET_VAULT_PATH, SEED_RECORD_PATH));
        let derive_location = Location::generic(SECRET_VAULT_PATH, DERIVE_OUTPUT_RECORD_PATH);

        // Addresses to return.
        let mut addresses = Vec::new();

        for address_index in address_indexes {
            let chain = Chain::from_u32_hardened(vec![44u32, coin_type, account_index, internal as u32, address_index]);

            // Derive a SLIP-10 private key in the vault.
            self.slip10_derive(chain, seed_location.clone(), derive_location.clone())
                .await?;

            // Get the Ed25519 public key from the derived SLIP-10 private key in the vault.
            let public_key = self.ed25519_public_key(derive_location.clone()).await?;

            // Hash the public key to get the address.
            let hash = Blake2b256::digest(&public_key);

            // Convert the hash into [Address].
            let address = Address::Ed25519(Ed25519Address::new(hash.into()));

            // Collect it.
            addresses.push(address);
        }

        Ok(addresses)
    }

    async fn signature_unlock(
        &self,
        input: &InputSigningData,
        essence_hash: &[u8; 32],
        _: &Option<RemainderData>,
    ) -> Result<Unlock> {
        // Prevent the method from being invoked when the key has been cleared from the memory. Do note that Stronghold
        // only asks for a key for reading / writing a snapshot, so without our cached key this method is invocable, but
        // it doesn't make sense when it comes to our user (signing transactions / generating addresses without a key).
        // Thus, we put an extra guard here to prevent this methods from being invoked when our cached key has
        // been cleared.
        if !self.is_key_available().await {
            return Err(Error::StrongholdKeyCleared);
        }

        // Stronghold arguments.
        let seed_location = Slip10DeriveInput::Seed(Location::generic(SECRET_VAULT_PATH, SEED_RECORD_PATH));
        let derive_location = Location::generic(SECRET_VAULT_PATH, DERIVE_OUTPUT_RECORD_PATH);

        // Stronghold asks for an older version of [Chain], so we have to perform a conversion here.
        let chain = {
            let raw: Vec<u32> = input
                .chain
                .as_ref()
                .unwrap()
                .segments()
                .iter()
                // XXX: "ser32(i)". RTFSC: [crypto::keys::slip10::Segment::from_u32()]
                .map(|seg| u32::from_be_bytes(seg.bs()))
                .collect();

            Chain::from_u32_hardened(raw)
        };

        // Derive a SLIP-10 private key in the vault.
        self.slip10_derive(chain, seed_location, derive_location.clone())
            .await?;

        // Get the Ed25519 public key from the derived SLIP-10 private key in the vault.
        let public_key = self.ed25519_public_key(derive_location.clone()).await?;

        // Sign the essence hash with the derived SLIP-10 private key in the vault.
        let signature = self.ed25519_sign(derive_location, essence_hash).await?;

        // Convert the raw bytes into [Unlock].
        let unlock = Unlock::Signature(SignatureUnlock::new(Signature::Ed25519(Ed25519Signature::new(
            public_key, signature,
        ))));

        Ok(unlock)
    }
}

/// Private methods for the secret manager implementation.
impl StrongholdAdapter {
    /// Execute [Procedure::BIP39Recover] in Stronghold to put a mnemonic into the Stronghold vault.
    async fn bip39_recover(&self, mnemonic: String, passphrase: Option<String>, output: Location) -> Result<()> {
        self.stronghold
            .lock()
            .await
            .get_client(PRIVATE_DATA_CLIENT_PATH)?
            .execute_procedure(procedures::BIP39Recover {
                mnemonic,
                passphrase,
                output,
            })?;

        Ok(())
    }

    /// Execute [Procedure::SLIP10Derive] in Stronghold to derive a SLIP-10 private key in the Stronghold vault.
    async fn slip10_derive(&self, chain: Chain, input: Slip10DeriveInput, output: Location) -> Result<()> {
        self.stronghold
            .lock()
            .await
            .get_client(PRIVATE_DATA_CLIENT_PATH)?
            .execute_procedure(procedures::Slip10Derive { chain, input, output })?;

        Ok(())
    }

    /// Execute [Procedure::Ed25519PublicKey] in Stronghold to get an Ed25519 public key from the SLIP-10 private key
    /// located in `private_key`.
    async fn ed25519_public_key(&self, private_key: Location) -> Result<[u8; 32]> {
        Ok(self
            .stronghold
            .lock()
            .await
            .get_client(PRIVATE_DATA_CLIENT_PATH)?
            .execute_procedure(procedures::PublicKey {
                ty: KeyType::Ed25519,
                private_key,
            })?)
    }

    /// Execute [Procedure::Ed25519Sign] in Stronghold to sign `msg` with `private_key` stored in the Stronghold vault.
    async fn ed25519_sign(&self, private_key: Location, msg: &[u8]) -> Result<[u8; 64]> {
        Ok(self
            .stronghold
            .lock()
            .await
            .get_client(PRIVATE_DATA_CLIENT_PATH)?
            .execute_procedure(procedures::Ed25519Sign {
                private_key,
                msg: msg.to_vec(),
            })?)
    }

    /// Store a mnemonic into the Stronghold vault.
    pub async fn store_mnemonic(&mut self, mut mnemonic: String) -> Result<()> {
        // The key needs to be supplied first.
        if self.key_provider.lock().await.is_none() {
            return Err(Error::StrongholdKeyCleared);
        };

        // Stronghold arguments.
        let output = Location::generic(SECRET_VAULT_PATH, SEED_RECORD_PATH);

        // Trim the mnemonic, in case it hasn't been, as otherwise the restored seed would be wrong.
        let trimmed_mnemonic = mnemonic.trim().to_string();
        mnemonic.zeroize();

        // Check if the mnemonic is valid.
        crypto::keys::bip39::wordlist::verify(&trimmed_mnemonic, &crypto::keys::bip39::wordlist::ENGLISH)
            .map_err(|e| crate::Error::InvalidMnemonic(format!("{:?}", e)))?;

        // We need to check if there has been a mnemonic stored in Stronghold or not to prevent overwriting it.
        if self
            .stronghold
            .lock()
            .await
            .get_client(PRIVATE_DATA_CLIENT_PATH)?
            .record_exists(&output)?
        {
            return Err(crate::Error::StrongholdMnemonicAlreadyStored);
        }

        // Execute the BIP-39 recovery procedure to put it into the vault (in memory).
        self.bip39_recover(trimmed_mnemonic, None, output).await?;

        // Persist Stronghold to the disk
        self.write_stronghold_snapshot(None).await?;

        Ok(())
    }
}

#[cfg(test)]
mod tests {
    use std::path::Path;

    use super::*;
    use crate::constants::IOTA_COIN_TYPE;

    #[tokio::test]
    async fn test_address_generation() {
        let stronghold_path = "test_address_generation.stronghold";
        let mnemonic = String::from(
            "giant dynamic museum toddler six deny defense ostrich bomb access mercy blood explain muscle shoot shallow glad autumn author calm heavy hawk abuse rally",
        );
        let mut stronghold_adapter = StrongholdAdapter::builder()
            .password("drowssap")
<<<<<<< HEAD
            .build(stronghold_path.clone())
=======
            .try_build(stronghold_path)
>>>>>>> 03891def
            .unwrap();

        stronghold_adapter.store_mnemonic(mnemonic).await.unwrap();

        // The snapshot should have been on the disk now.
        assert!(Path::new(stronghold_path).exists());

        let addresses = stronghold_adapter
            .generate_addresses(
                IOTA_COIN_TYPE,
                0,
                0..1,
                false,
                GenerateAddressMetadata { syncing: false },
            )
            .await
            .unwrap();

        assert_eq!(
            addresses[0].to_bech32("atoi"),
            "atoi1qpszqzadsym6wpppd6z037dvlejmjuke7s24hm95s9fg9vpua7vluehe53e".to_string()
        );

        // Remove garbage after test, but don't care about the result
        std::fs::remove_file(stronghold_path).unwrap_or(());
    }

    #[tokio::test]
    async fn test_key_cleared() {
        let stronghold_path = "test_key_cleared.stronghold";
        let mnemonic = String::from(
            "giant dynamic museum toddler six deny defense ostrich bomb access mercy blood explain muscle shoot shallow glad autumn author calm heavy hawk abuse rally",
        );
        let mut stronghold_adapter = StrongholdAdapter::builder()
            .password("drowssap")
<<<<<<< HEAD
            .build(stronghold_path.clone())
=======
            .try_build(stronghold_path)
>>>>>>> 03891def
            .unwrap();

        stronghold_adapter.store_mnemonic(mnemonic).await.unwrap();

        // The snapshot should have been on the disk now.
        assert!(Path::new(stronghold_path).exists());

        stronghold_adapter.clear_key().await;

        // Address generation returns an error when the key is cleared.
        assert!(
            stronghold_adapter
                .generate_addresses(
                    IOTA_COIN_TYPE,
                    0,
                    0..1,
                    false,
                    GenerateAddressMetadata { syncing: false },
                )
                .await
                .is_err()
        );

        stronghold_adapter.set_password("drowssap").await.unwrap();

        // After setting the correct password it works again.
        let addresses = stronghold_adapter
            .generate_addresses(
                IOTA_COIN_TYPE,
                0,
                0..1,
                false,
                GenerateAddressMetadata { syncing: false },
            )
            .await
            .unwrap();

        assert_eq!(
            addresses[0].to_bech32("atoi"),
            "atoi1qpszqzadsym6wpppd6z037dvlejmjuke7s24hm95s9fg9vpua7vluehe53e".to_string()
        );

        // Remove garbage after test, but don't care about the result
        std::fs::remove_file(stronghold_path).unwrap_or(());
    }
}<|MERGE_RESOLUTION|>--- conflicted
+++ resolved
@@ -239,11 +239,7 @@
         );
         let mut stronghold_adapter = StrongholdAdapter::builder()
             .password("drowssap")
-<<<<<<< HEAD
-            .build(stronghold_path.clone())
-=======
-            .try_build(stronghold_path)
->>>>>>> 03891def
+            .build(stronghold_path)
             .unwrap();
 
         stronghold_adapter.store_mnemonic(mnemonic).await.unwrap();
@@ -279,11 +275,7 @@
         );
         let mut stronghold_adapter = StrongholdAdapter::builder()
             .password("drowssap")
-<<<<<<< HEAD
-            .build(stronghold_path.clone())
-=======
-            .try_build(stronghold_path)
->>>>>>> 03891def
+            .build(stronghold_path)
             .unwrap();
 
         stronghold_adapter.store_mnemonic(mnemonic).await.unwrap();
@@ -294,18 +286,16 @@
         stronghold_adapter.clear_key().await;
 
         // Address generation returns an error when the key is cleared.
-        assert!(
-            stronghold_adapter
-                .generate_addresses(
-                    IOTA_COIN_TYPE,
-                    0,
-                    0..1,
-                    false,
-                    GenerateAddressMetadata { syncing: false },
-                )
-                .await
-                .is_err()
-        );
+        assert!(stronghold_adapter
+            .generate_addresses(
+                IOTA_COIN_TYPE,
+                0,
+                0..1,
+                false,
+                GenerateAddressMetadata { syncing: false },
+            )
+            .await
+            .is_err());
 
         stronghold_adapter.set_password("drowssap").await.unwrap();
 
