// Copyright 2021 IOTA Stiftung
// SPDX-License-Identifier: Apache-2.0

//! Error handling in iota-client crate.

use std::fmt::{Debug, Display};

use bee_block::{output::NativeTokens, semantic::ConflictReason};
use serde::{ser::Serializer, Serialize};

use crate::node_api::indexer::QueryParameter;

/// Type alias of `Result` in iota-client
pub type Result<T> = std::result::Result<T, Error>;

#[derive(Debug, thiserror::Error, Serialize)]
/// Error type of the iota client crate.
#[allow(clippy::large_enum_variant)]
#[serde(tag = "type", content = "error")]
pub enum Error {
    /// Error when building tagged_data blocks
    #[error("Error when building tagged_data block: {0}")]
    TaggedDataError(String),
    /// Invalid amount in API response
    #[error("Invalid amount in API response: {0}")]
    InvalidAmount(String),
    /// Error when building transaction blocks
    #[error("Error when building transaction block")]
    TransactionError,
    /// The wallet account doesn't have enough balance
    #[error("The wallet account doesn't have enough balance. It only has {0}, required is {1}")]
    NotEnoughBalance(u64, u64),
    /// The wallet account doesn't have any inputs found
    #[error("No inputs found")]
    NoInputs,
    /// The wallet account doesn't have enough native tokens
    #[error("The wallet account doesn't have enough native tokens, missing: {0:?}")]
    NotEnoughNativeTokens(NativeTokens),
    // todo get missing amount (storage deposit for an output with this amount of native tokens)
    /// The wallet account doesn't have enough balance for an output with the remaining native tokens.
    #[error("The wallet account doesn't have enough balance for an output with the remaining native tokens.")]
    NoBalanceForNativeTokenRemainder,
    /// The wallet account has enough funds, but splitted on too many outputs
    #[error(
        "The wallet account has enough funds, but splitted on too many outputs: {0}, max. is 128, consolidate them"
    )]
    ConsolidationRequired(usize),
    /// Missing required parameters
    #[error("Must provide required parameter: {0}")]
    MissingParameter(&'static str),
    /// PlaceholderSecretManager can't be used for address generation or signing
    #[error("PlaceholderSecretManager can't be used for address generation or signing")]
    PlaceholderSecretManager,
    /// Invalid parameters
    #[error("Parameter is invalid:{0}")]
    InvalidParameter(&'static str),
    /// No node available in the synced node pool
    #[error("No synced node available")]
    SyncedNodePoolEmpty,
    /// Error on reaching quorum
    #[error("Failed to reach quorum {0} {1}")]
    QuorumThresholdError(usize, usize),
    /// Error on quorum because not enough nodes are available
    #[error("Not enough nodes for quorum {0} {1}")]
    QuorumPoolSizeError(usize, usize),
    /// Error on API request
    #[error("Node error: {0}")]
    NodeError(String),
    /// Hex string convert error
    #[error("{0}")]
    #[serde(serialize_with = "display_string")]
    FromHexError(#[from] hex::FromHexError),
    /// Logger error
    #[error("{0}")]
    #[serde(serialize_with = "display_string")]
    LoggerError(#[from] fern_logger::Error),
    /// Block types error
    #[error("{0}")]
    #[serde(serialize_with = "display_string")]
    BlockError(#[from] bee_block::Error),
    /// Block dtos error
    #[error("{0}")]
    #[serde(serialize_with = "display_string")]
    BlockDtoError(#[from] bee_block::DtoError),
    /// Bee rest api error
    #[error("{0}")]
    #[serde(serialize_with = "display_string")]
    BeeRestApiError(#[from] bee_rest_api::types::error::Error),
    /// The block doensn't need to be promoted or reattached
    #[error("Block ID `{0}` doesn't need to be promoted or reattached")]
    NoNeedPromoteOrReattach(String),
    /// The block cannot be included into the Tangle
    #[error("Block ID `{0}` couldn't get included into the Tangle")]
    TangleInclusionError(String),
    /// Mqtt client error
    #[cfg(feature = "mqtt")]
    #[error("{0}")]
    #[serde(serialize_with = "display_string")]
    MqttClientError(#[from] rumqttc::ClientError),
    /// Invalid MQTT topic.
    #[error("The MQTT topic {0} is invalid")]
    InvalidMqttTopic(String),
    /// MQTT connection not found (all nodes MQTT's are disabled)
    #[error("MQTT connection not found (all nodes have the MQTT plugin disabled)")]
    MqttConnectionNotFound,
    /// IO error
    #[error("{0}")]
    #[serde(serialize_with = "display_string")]
    IoError(#[from] std::io::Error),
    /// JSON error
    #[error("{0}")]
    #[serde(serialize_with = "display_string")]
    Json(#[from] serde_json::Error),
    /// PoW error
    #[error("{0}")]
    Pow(String),
    /// Address not found
    #[error("Address: {0} not found in range: {1}")]
    InputAddressNotFound(String, String),
    /// Crypto.rs error
    #[error("{0}")]
    #[serde(serialize_with = "display_string")]
    CryptoError(#[from] crypto::Error),
    /// Error from RestAPI calls with unexpected status code response
    #[error("Response error with status code {0}: {1}, URL: {2}")]
    ResponseError(u16, String, String),
    /// reqwest error
    #[error("{0}")]
    #[serde(serialize_with = "display_string")]
    ReqwestError(#[from] reqwest::Error),
    /// URL error
    #[error("{0}")]
    #[serde(serialize_with = "display_string")]
    UrlError(#[from] url::ParseError),
    /// URL validation error
    #[error("{0}")]
    UrlValidationError(String),
    /// URL auth error
    #[error("Can't set {0} to URL")]
    UrlAuthError(String),
    /// Blake2b256 Error
    #[error("{0}")]
    Blake2b256Error(&'static str),
    /// Output Error
    #[error("Output error: {0}")]
    OutputError(&'static str),
    /// Not implemented, specially for the default impl of [crate::secret::SecretManage::signature_unlock()].
    #[error("No mnemonic was stored! Please implement signature_unlock() :)")]
    SignatureUnlockNotImplemented,
    #[cfg(not(target_family = "wasm"))]
    /// Tokio task join error
    #[error("{0}")]
    #[serde(serialize_with = "display_string")]
    TaskJoinError(#[from] tokio::task::JoinError),
    /// Invalid mnemonic error
    #[error("Invalid mnemonic {0}")]
    InvalidMnemonic(String),
    /// PoW error
    #[error("{0}")]
    #[serde(serialize_with = "display_string")]
    PowError(#[from] bee_pow::providers::miner::Error),
    /// Packable error
    #[error("Bee packable error")]
    PackableError,
    /// API error
    #[error("Invalid API name")]
    ApiError,
    /// Rw lock failed.
    #[error("Rw lock failed")]
    PoisonError,
    /// Specifically used for `TryInfo` implementations for `SecretManager`.
    #[error("cannot unwrap a SecretManager: type mismatch!")]
    SecretManagerMismatch,
    /// No input with matching ed25519 unlock condition provided
    #[error("No input with matching ed25519 unlock condition provided")]
    MissingInputWithEd25519UnlockCondition,
    /// Ledger transport error
    #[cfg(feature = "ledger_nano")]
    #[error("ledger transport error")]
    LedgerMiscError,
    /// Dongle Locked
    #[cfg(feature = "ledger_nano")]
    #[error("ledger locked")]
    LedgerDongleLocked,
    /// Denied by User
    #[cfg(feature = "ledger_nano")]
    #[error("denied by user")]
    LedgerDeniedByUser,
    /// Ledger Device not found
    #[cfg(feature = "ledger_nano")]
    #[error("ledger device not found")]
    LedgerDeviceNotFound,
    /// Ledger Essence Too Large
    #[cfg(feature = "ledger_nano")]
    #[error("ledger essence too large")]
    LedgerEssenceTooLarge,
    /// Ledger transport error
    #[cfg(feature = "ledger_nano")]
    #[error("ledger app compiled for testnet but used with mainnet or vice versa")]
    LedgerNetMismatch,
    /// Wrong ledger seed error
    #[cfg(feature = "ledger_nano")]
    #[error("ledger mnemonic is mismatched")]
    LedgerMnemonicMismatch,
    /// Riker system error during Stronghold initialization
    #[cfg(feature = "stronghold")]
    #[error("Stronghold reported a system error: {0}")]
    #[serde(serialize_with = "display_string")]
    StrongholdActorSystemError(#[from] riker::system::SystemError),
    /// Procedure execution error from Stronghold
    #[cfg(feature = "stronghold")]
    #[error("Stronghold reported a procedure error: {0}")]
    StrongholdProcedureError(String),
    /// A mnemonic has been already stored into a Stronghold vault
    #[cfg(feature = "stronghold")]
    #[error("a mnemonic has already been stored in the Stronghold vault")]
    StrongholdMnemonicAlreadyStored,
    /// A password has already been set
    #[cfg(feature = "stronghold")]
    #[error("a password has already been set")]
    StrongholdPasswordAlreadySet,
    /// No password has been supplied to a Stronghold vault, or it has been cleared
    #[cfg(feature = "stronghold")]
    #[error("no password has been supplied, or the key has been cleared from the memory")]
    StrongholdKeyCleared,
    /// No snapshot path has been supplied
    #[cfg(feature = "stronghold")]
    #[error("no snapshot path has been supplied")]
    StrongholdSnapshotPathMissing,
    /// The semantic validation of a transaction failed.
    #[error("the semantic validation of a transaction failed with conflict reason: {} - {0:?}", *.0 as u8)]
    TransactionSemantic(ConflictReason),
    /// Local time doesn't match the time of the latest milestone timestamp
    #[error("Local time {0} doesn't match the time of the latest milestone timestamp: {1}")]
    TimeNotSynced(u32, u32),
    /// An indexer API request contains a query parameter not supported by the endpoint.
    #[error("An indexer API request contains a query parameter not supported by the endpoint: {0}.")]
    UnsupportedQueryParameter(QueryParameter),
<<<<<<< HEAD
    /// Invalid BIP32 chain data
    #[error("Invalid BIP32 chain data")]
    InvalidBIP32ChainData,
=======
    /// The requested data was not found.
    #[error("The requested data was not found.")]
    NotFound,
>>>>>>> 3e30f58a
}

// map most errors to a single error but there are some errors that
// need special care.
// LedgerDongleLocked: Ask the user to unlock the dongle
// LedgerDeniedByUser: The user denied a signing
// LedgerDeviceNotFound: No usable Ledger device was found
// LedgerMiscError: Everything else.
// LedgerEssenceTooLarge: Essence with bip32 input indices need more space then the internal buffer is big
#[cfg(feature = "ledger_nano")]
impl From<iota_ledger::api::errors::APIError> for Error {
    fn from(error: iota_ledger::api::errors::APIError) -> Self {
        log::info!("ledger error: {}", error);
        match error {
            iota_ledger::api::errors::APIError::SecurityStatusNotSatisfied => Error::LedgerDongleLocked,
            iota_ledger::api::errors::APIError::ConditionsOfUseNotSatisfied => Error::LedgerDeniedByUser,
            iota_ledger::api::errors::APIError::TransportError => Error::LedgerDeviceNotFound,
            iota_ledger::api::errors::APIError::EssenceTooLarge => Error::LedgerEssenceTooLarge,
            _ => Error::LedgerMiscError,
        }
    }
}

/// Use this to serialize Error variants that implements Debug but not Serialize
fn display_string<T, S>(value: &T, serializer: S) -> std::result::Result<S::Ok, S::Error>
where
    T: Display,
    S: Serializer,
{
    value.to_string().serialize(serializer)
}<|MERGE_RESOLUTION|>--- conflicted
+++ resolved
@@ -236,15 +236,12 @@
     /// An indexer API request contains a query parameter not supported by the endpoint.
     #[error("An indexer API request contains a query parameter not supported by the endpoint: {0}.")]
     UnsupportedQueryParameter(QueryParameter),
-<<<<<<< HEAD
     /// Invalid BIP32 chain data
     #[error("Invalid BIP32 chain data")]
     InvalidBIP32ChainData,
-=======
     /// The requested data was not found.
     #[error("The requested data was not found.")]
     NotFound,
->>>>>>> 3e30f58a
 }
 
 // map most errors to a single error but there are some errors that
