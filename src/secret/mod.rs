--- conflicted
+++ resolved
@@ -161,11 +161,7 @@
                     builder = builder.timeout(Duration::from_secs(*timeout));
                 }
 
-<<<<<<< HEAD
-                Self::Stronghold(builder.build(PathBuf::from(&stronghold_dto.snapshot_path))?)
-=======
-                Self::Stronghold(builder.try_build(&stronghold_dto.snapshot_path)?)
->>>>>>> 03891def
+                Self::Stronghold(builder.build(&stronghold_dto.snapshot_path)?)
             }
 
             #[cfg(feature = "ledger_nano")]
