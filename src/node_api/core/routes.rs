--- conflicted
+++ resolved
@@ -49,7 +49,7 @@
         Ok(tips)
     }
 
-    /// Consume the builder and find a message by its MessageId. This method returns the given message object.
+    /// Find a message by its MessageId. This method returns the given message object.
     /// GET /api/v2/messages/{MessageId} endpoint
     pub async fn get_message_data(&self, message_id: &MessageId) -> Result<Message> {
         let path = &format!("api/v2/messages/{}", message_id);
@@ -69,10 +69,10 @@
         Ok(resp)
     }
 
-    /// Consume the builder and find a message by its MessageId. This method returns the given message raw data.
-    /// GET /api/v2/messages/{MessageId}/raw endpoint
+    /// Find a message by its MessageId. This method returns the given message raw data.
+    /// GET /api/v2/messages/{MessageId} endpoint
     pub async fn get_message_raw(&self, message_id: &MessageId) -> Result<String> {
-        let path = &format!("api/v2/messages/{}/raw", message_id);
+        let path = &format!("api/v2/messages/{}", message_id);
         let resp = self
             .node_manager
             .get_request_text(path, None, self.get_timeout())
@@ -82,7 +82,7 @@
     }
 
     /// GET /api/v2/messages/{messageID}/children endpoint
-    /// Consume the builder and returns the list of message IDs that reference a message by its identifier.
+    /// Returns the list of message IDs that reference a message by its identifier.
     pub async fn get_message_children(&self, message_id: &MessageId) -> Result<Box<[MessageId]>> {
         let path = &format!("api/v2/messages/{}/children", message_id);
 
@@ -97,7 +97,6 @@
             })
             .collect::<Result<Box<[MessageId]>>>()
     }
-<<<<<<< HEAD
 
     /// Returns the MessageId of the submitted message.
     /// POST /api/v2/messages endpoint
@@ -125,98 +124,6 @@
                         || e.contains("proof of work is not enabled")
                         || e.contains("`PoW` not enabled"))
                         && fallback_to_local_pow
-=======
-    Ok(tips)
-}
-
-/// Consume the builder and find a message by its MessageId. This method returns the given message object.
-/// GET /api/v2/messages/{MessageId} endpoint
-pub async fn data(client: &Client, message_id: &MessageId) -> Result<Message> {
-    let path = &format!("api/v2/messages/{}", message_id);
-
-    let resp: MessageResponse = client
-        .node_manager
-        .get_request(path, None, client.get_timeout())
-        .await?;
-
-    Ok(Message::try_from(&resp.0)?)
-}
-
-/// Returns the metadata of a message.
-/// GET /api/v2/messages/{MessageId}/metadata endpoint
-pub async fn metadata(client: &Client, message_id: &MessageId) -> Result<MessageMetadataResponse> {
-    let path = &format!("api/v2/messages/{}/metadata", message_id);
-
-    let resp: MessageMetadataResponse = client
-        .node_manager
-        .get_request(path, None, client.get_timeout())
-        .await?;
-
-    Ok(resp)
-}
-
-/// Consume the builder and find a message by its MessageId. This method returns the given message raw data.
-/// GET /api/v2/messages/{MessageId} endpoint
-pub async fn raw(client: &Client, message_id: &MessageId) -> Result<String> {
-    let path = &format!("api/v2/messages/{}", message_id);
-    let resp = client
-        .node_manager
-        .get_request_text(path, None, client.get_timeout())
-        .await?;
-
-    Ok(resp)
-}
-
-/// GET /api/v2/messages/{messageID}/children endpoint
-/// Consume the builder and returns the list of message IDs that reference a message by its identifier.
-pub async fn children(client: &Client, message_id: &MessageId) -> Result<Box<[MessageId]>> {
-    let path = &format!("api/v2/messages/{}/children", message_id);
-
-    let resp: MessageChildrenResponse = client
-        .node_manager
-        .get_request(path, None, client.get_timeout())
-        .await?;
-
-    resp.children_message_ids
-        .iter()
-        .map(|s| {
-            let mut message_id = [0u8; 32];
-            hex::decode_to_slice(s, &mut message_id)?;
-            Ok(MessageId::from(message_id))
-        })
-        .collect::<Result<Box<[MessageId]>>>()
-}
-
-/// Returns the MessageId of the submitted message.
-/// POST /api/v2/messages endpoint
-pub async fn post_message(client: &Client, message: &Message) -> Result<MessageId> {
-    let path = "api/v2/messages";
-    let local_pow = client.get_local_pow().await;
-    let timeout = if local_pow {
-        client.get_timeout()
-    } else {
-        client.get_remote_pow_timeout()
-    };
-
-    // fallback to local PoW if remote PoW fails
-    let resp: SubmitMessageResponse = match client
-        .node_manager
-        .post_request_bytes(path, timeout, &message.pack_to_vec(), local_pow)
-        .await
-    {
-        Ok(res) => res,
-        Err(e) => {
-            if let Error::NodeError(e) = e {
-                let fallback_to_local_pow = client.get_fallback_to_local_pow().await;
-                // hornet and bee return different error messages
-                if (e == *"No available nodes with remote PoW"
-                    || e.contains("proof of work is not enabled")
-                    || e.contains("`PoW` not enabled"))
-                    && fallback_to_local_pow
-                {
-                    // Without this we get:within `impl Future<Output = [async output]>`, the trait `Send` is not
-                    // implemented for `std::sync::RwLockWriteGuard<'_, NetworkInfo>`
->>>>>>> 9b4cb0ec
                     {
                         // Without this we get:within `impl Future<Output = [async output]>`, the trait `Send` is not
                         // implemented for `std::sync::RwLockWriteGuard<'_, NetworkInfo>`
