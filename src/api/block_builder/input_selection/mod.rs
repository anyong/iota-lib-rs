// Copyright 2022 IOTA Stiftung
// SPDX-License-Identifier: Apache-2.0

//! Input selection for transactions

mod automatic;
mod helpers;
mod manual;
mod native_token_helpers;
mod remainder;
mod sender_issuer;
pub mod types;
mod utxo_chains;
use std::collections::HashSet;

use bee_block::{
    address::Address,
    input::INPUT_COUNT_MAX,
    output::{Output, OutputId, RentStructure, OUTPUT_COUNT_MAX},
};
pub use helpers::minimum_storage_deposit_basic_output;
use packable::bounded::TryIntoBoundedU16Error;

use self::{
    helpers::get_accumulated_output_amounts,
    native_token_helpers::{get_minted_and_melted_native_tokens, get_remainder_native_tokens, missing_native_tokens},
    remainder::{get_additional_required_remainder_amount, get_remainder_output},
    sender_issuer::select_inputs_for_sender_and_issuer,
    types::SelectedTransactionData,
};
use crate::{
    api::input_selection::{
        helpers::{output_contains_address, sdr_not_expired, sort_input_signing_data},
        remainder::get_storage_deposit_return_outputs,
        types::AccumulatedOutputAmounts,
        utxo_chains::{check_utxo_chain_inputs, select_utxo_chain_inputs},
    },
    secret::types::InputSigningData,
    Error, Result,
};

/// Select inputs from provided mandatory_inputs([InputSigningData]) and additional_inputs([InputSigningData]) for
/// provided [Output]s, validate amounts and create remainder output if necessary. Also checks for alias, foundry and
/// nft outputs that there previous output exist in the inputs, when required. Careful with setting `allow_burning` to
/// `true`, native tokens, nfts or alias outputs can get easily burned by accident. Without burning, alias, foundry and
/// nft outputs will be created on the output side, if not already present.
pub fn try_select_inputs(
    mut mandatory_inputs: Vec<InputSigningData>,
    mut additional_inputs: Vec<InputSigningData>,
    mut outputs: Vec<Output>,
    remainder_address: Option<Address>,
    rent_structure: &RentStructure,
    allow_burning: bool,
    current_time: u32,
    token_supply: u64,
) -> Result<SelectedTransactionData> {
    log::debug!("[try_select_inputs]");

    // Can't select inputs if there are no inputs.
    if mandatory_inputs.is_empty() && additional_inputs.is_empty() {
        return Err(crate::Error::NoInputs);
    }

<<<<<<< HEAD
    inputs.sort_by_key(|a| (a.output_metadata.transaction_id, a.output_metadata.output_index));
    inputs.dedup_by_key(|a| (a.output_metadata.transaction_id, a.output_metadata.output_index));

    // Validate and only create a remainder if necessary
    if force_use_all_inputs {
        if inputs.len() as u16 > INPUT_COUNT_MAX {
            return Err(Error::ConsolidationRequired(inputs.len()));
        }

        let additional_storage_deposit_return_outputs =
            get_storage_deposit_return_outputs(inputs.iter(), outputs.iter(), current_time, token_supply)?;
        outputs.extend(additional_storage_deposit_return_outputs.into_iter());

        let remainder_data = get_remainder_output(
            inputs.iter(),
            outputs.iter(),
            remainder_address,
            rent_structure,
            allow_burning,
            current_time,
            token_supply,
        )?;
=======
    // Check that the data contains valid values to create output ids, because we can't properly return the error in all
    // used places.
    // TODO: validate data earlier, maybe on `InputSigningData` creation?
    validate_input_output_ids(&mandatory_inputs, &additional_inputs)?;

    dedup_inputs(&mut mandatory_inputs, &mut additional_inputs);

    // Always have the mandatory inputs already selected.
    let mut selected_inputs: Vec<InputSigningData> = mandatory_inputs.clone();
    // Keep track of which inputs we selected in a HashSet, so we don't need to iterate over the inputs every time.
    let mut selected_inputs_output_ids: HashSet<OutputId> = selected_inputs
        .iter()
        // PANIC: unwrapping is fine, since we validated that the data is valid before.
        .map(|input| input.output_id().unwrap())
        .collect();
    let all_inputs = mandatory_inputs.iter().chain(additional_inputs.iter());
    let input_outputs = all_inputs.clone().map(|i| &i.output);

    // select outputs for sender/issuer features. Alias and nft outputs added to the inputs will be added to the outputs
    // in select_utxo_chain_inputs().
    select_inputs_for_sender_and_issuer(
        all_inputs.clone(),
        &mut selected_inputs,
        &mut selected_inputs_output_ids,
        &mut outputs,
        current_time,
    )?;

    let mut required = get_accumulated_output_amounts(&input_outputs, outputs.iter())?;
    // Add the minted tokens to the inputs, because we don't need to provide other inputs for them
    let mut selected_input_native_tokens = required.minted_native_tokens.clone();
>>>>>>> 537bea3f

    // Add the mandatory inputs amounts.
    let mut selected_input_amount = selected_inputs.iter().map(|i| i.output.amount()).sum();

    // Add the mandatory inputs native tokens.
    for input in selected_inputs.iter() {
        if let Some(native_tokens) = input.output.native_tokens() {
            selected_input_native_tokens.add_native_tokens(native_tokens.clone())?;
        }
    }

    // Basic outputs.
    let mut basic_outputs = Vec::new();
    // Alias, Foundry and NFT outputs.
    let mut utxo_chain_inputs = Vec::new();

    for input_signing_data in all_inputs.clone() {
        match input_signing_data.output {
            Output::Basic(_) => basic_outputs.push(input_signing_data),
            Output::Alias(_) | Output::Foundry(_) | Output::Nft(_) => utxo_chain_inputs.push(input_signing_data),
            Output::Treasury(_) => {}
        }
    }

<<<<<<< HEAD
    // 1. get alias, foundry or nft inputs (because amount and native tokens of these outputs will also be available for
    // the outputs)
    // check the inputs in a loop, because if we add an an output which requires another alias or nft output to unlock
    // it, then we might have to add this also

    // Set to true so it runs at least once
    let mut added_new_outputs = true;
    let mut added_output_for_input_signing_data = HashSet::new();
    let mut added_input_signing_data = HashSet::new();

    while added_new_outputs {
        let outputs_len_beginning = outputs.len();

        for input_signing_data in &utxo_chain_outputs {
            let output_id = input_signing_data.output_id()?;

            // Skip inputs where we already added the required output
            if added_output_for_input_signing_data.contains(&output_id) {
                continue;
            }
            let minimum_required_storage_deposit = input_signing_data.output.rent_cost(rent_structure);

            match &input_signing_data.output {
                Output::Nft(nft_input) => {
                    let nft_id = nft_input.nft_id().or_from_output_id(output_id);
                    // or if an output contains an nft output with the same nft id
                    let is_required = outputs.iter().any(|output| {
                        if let Output::Nft(nft_output) = output {
                            nft_id == *nft_output.nft_id()
                        } else {
                            false
                        }
                    });
                    if !is_required && !allow_burning {
                        let nft_address = Address::Nft(NftAddress::new(nft_id));
                        let nft_required_in_unlock_condition = outputs.iter().any(|output| {
                            // check if alias address is in unlock condition
                            output_contains_address(output, output_id, &nft_address, current_time)
                        });

                        // Don't add if it doesn't give us any amount or native tokens
                        if !nft_required_in_unlock_condition
                            && input_signing_data.output.amount() == minimum_required_storage_deposit
                            && nft_input.native_tokens().is_empty()
                        {
                            continue;
                        }
                        // else add output to outputs with minimum_required_storage_deposit
                        let new_output = NftOutputBuilder::from(nft_input)
                            .with_nft_id(nft_input.nft_id().or_from_output_id(output_id))
                            .with_amount(minimum_required_storage_deposit)?
                            .finish_output(token_supply)?;
                        outputs.push(new_output);
                        added_output_for_input_signing_data.insert(output_id);
                    }
                }
                Output::Alias(alias_input) => {
                    let alias_id = alias_input.alias_id().or_from_output_id(output_id);
                    // Don't add if output has not the same AliasId, so we don't burn it
                    if !outputs.iter().any(|output| {
                        if let Output::Alias(alias_output) = output {
                            alias_id == *alias_output.alias_id()
                        } else {
                            false
                        }
                    }) && !allow_burning
                    {
                        let alias_address = Address::Alias(AliasAddress::new(alias_id));
                        let alias_required_in_unlock_condition = outputs.iter().any(|output| {
                            // check if alias address is in unlock condition
                            output_contains_address(output, output_id, &alias_address, current_time)
                        });

                        // Don't add if it doesn't give us any amount or native tokens
                        if !alias_required_in_unlock_condition
                            && input_signing_data.output.amount() == minimum_required_storage_deposit
                            && alias_input.native_tokens().is_empty()
                        {
                            continue;
                        }

                        // else add output to outputs with minimum_required_storage_deposit
                        let new_output = AliasOutputBuilder::from(alias_input)
                            .with_alias_id(alias_input.alias_id().or_from_output_id(output_id))
                            .with_state_index(alias_input.state_index() + 1)
                            .with_amount(minimum_required_storage_deposit)?
                            .finish_output(token_supply)?;
                        outputs.push(new_output);
                        added_output_for_input_signing_data.insert(output_id);
                    }
                }
                Output::Foundry(foundry_input) => {
                    // Don't add if output has not the same FoundryId, so we don't burn it
                    if !outputs.iter().any(|output| {
                        if let Output::Foundry(foundry_output) = output {
                            foundry_input.id() == foundry_output.id()
                        } else {
                            false
                        }
                    }) && !allow_burning
                    {
                        // Don't add if it doesn't give us any amount or native tokens
                        if input_signing_data.output.amount() == minimum_required_storage_deposit
                            && foundry_input.native_tokens().is_empty()
                        {
                            continue;
                        }
                        // else add output to outputs with minimum_required_storage_deposit
                        let new_output = FoundryOutputBuilder::from(foundry_input)
                            .with_amount(minimum_required_storage_deposit)?
                            .finish_output(token_supply)?;
                        outputs.push(new_output);
                        added_output_for_input_signing_data.insert(output_id);
                    }
                }
                _ => {}
            }

            // Don't add inputs multiple times
            if !added_input_signing_data.contains(&output_id) {
                let output = &input_signing_data.output;
                selected_input_amount += output.amount();

                if let Some(output_native_tokens) = output.native_tokens() {
                    selected_input_native_tokens.add_native_tokens(output_native_tokens.clone())?;
                }

                if let Some(sdr) = sdr_not_expired(output, current_time) {
                    // add sdr to required amount, because we have to send it back
                    required.amount += sdr.amount();
                }

                selected_inputs.push(input_signing_data.deref().clone());
                added_input_signing_data.insert(output_id);

                // Updated required value with possible new input
                let input_outputs = inputs.iter().map(|i| &i.output);
                required = get_accumulated_output_amounts(&input_outputs.clone(), outputs.iter())?;
            }
        }
=======
    // 1. Get Alias, Foundry or NFT inputs (because amount and native tokens of these outputs will also be available for
    // the outputs).
    // Check the inputs in a loop, because if we add an an output which requires another Alias or NFT output to unlock
    // it, then we might have to add this also.
    // Inputs for which no outputs exists already, will be added automatically to the outputs, if burning isn't allowed.
    select_utxo_chain_inputs(
        &mut selected_inputs,
        &mut selected_inputs_output_ids,
        &mut selected_input_amount,
        &mut selected_input_native_tokens,
        &mut outputs,
        &mut required,
        &utxo_chain_inputs,
        allow_burning,
        current_time,
        rent_structure,
    )?;
>>>>>>> 537bea3f

    // No need to check for sender and issuer again, since these outputs already exist and we don't set new features
    // for them.

    // Validate that we have selected the required inputs for alias, nft and foundry outputs.
    check_utxo_chain_inputs(&selected_inputs, &outputs)?;

    // Remove inputs we added in `select_inputs_for_sender_and_issuer()`
    let mut index = 0;
    while index < basic_outputs.len() {
        // Remove already added inputs
        if selected_inputs_output_ids.contains(&basic_outputs[index].output_id()?) {
            basic_outputs.remove(index);
            // Continue without increasing the index because we removed one element
            continue;
        }
        // Increase index so we check the next index
        index += 1;
    }

    // 2. get basic inputs for the required native tokens (because the amount of these outputs will also be available in
    // the outputs)
    if !required.native_tokens.is_empty() {
        let mut index = 0;
        while index < basic_outputs.len() {
            let mut added_to_inputs = false;
            let output = &basic_outputs[index].output;

            if let Some(output_native_tokens) = output.native_tokens() {
                // Only add output to the inputs if it has a native token we need for the outputs
                if output_native_tokens
                    .iter()
                    .any(|native_token| required.native_tokens.get(native_token.token_id()).is_some())
                {
                    // If there is a native token we need for the outputs we'll also add all others, because we'll
                    // consume this output
                    selected_input_native_tokens.add_native_tokens(output_native_tokens.clone())?;
                    selected_input_amount += output.amount();
                    selected_inputs.push(basic_outputs[index].clone());
                    added_to_inputs = true;
                    if let Some(sdr) = sdr_not_expired(output, current_time) {
                        // add sdr to required amount, because we have to send it back
                        required.amount += sdr.amount();
                    }
                }
            }

            // If added to the inputs, remove it so it can't be selected again
            if added_to_inputs {
                basic_outputs.remove(index);
                // Continue without increasing the index because we removed one element
                continue;
            }
            // Increase index so we check the next index
            index += 1;
        }
    }

    // check if we got all required native tokens
    if let Some(native_token) = missing_native_tokens(&selected_input_native_tokens, &required.native_tokens)? {
        return Err(Error::NotEnoughNativeTokens(native_token));
    }

    // 3. try to select basic outputs without native tokens
    let mut index = 0;
    while index < basic_outputs.len() {
        let mut added_to_inputs = false;

        let additional_required_remainder_amount = get_additional_required_remainder_amount(
            remainder_address,
            &selected_inputs,
            selected_input_amount,
            &selected_input_native_tokens,
            &required,
            rent_structure,
            current_time,
            token_supply,
        )?;

        if selected_input_amount < required.amount || additional_required_remainder_amount > 0 {
            let output = &basic_outputs[index].output;

            if let Some(output_native_tokens) = output.native_tokens() {
                if output_native_tokens.is_empty() {
                    selected_input_amount += output.amount();
                    selected_inputs.push(basic_outputs[index].clone());
                    added_to_inputs = true;
                    if let Some(sdr) = sdr_not_expired(output, current_time) {
                        // add sdr to required amount, because we have to send it back
                        required.amount += sdr.amount();
                    }
                }
            }
        }

        // If added to the inputs, remove it so it can't be selected again
        if added_to_inputs {
            basic_outputs.remove(index);
            // Continue without increasing the index because we removed one element
            continue;
        }
        // Increase index so we check the next index
        index += 1;
    }

    // check if we have too many inputs
    let current_selected_input_len = selected_inputs.len() as u16;
    if current_selected_input_len > INPUT_COUNT_MAX {
        return Err(Error::ConsolidationRequired(current_selected_input_len.into()));
    }

    // Order input outputs descending, so that as few inputs as necessary are used
    basic_outputs.sort_by(|l, r| l.output.amount().cmp(&r.output.amount()));

    // 4. try to select basic outputs with native tokens we need for the outputs
    let mut index = 0;
    while index < basic_outputs.len() {
        let mut added_to_inputs = false;

        let additional_required_remainder_amount = get_additional_required_remainder_amount(
            remainder_address,
            &selected_inputs,
            selected_input_amount,
            &selected_input_native_tokens,
            &required,
            rent_structure,
            current_time,
            token_supply,
        )?;

        if selected_input_amount < required.amount || additional_required_remainder_amount > 0 {
            let output = &basic_outputs[index].output;

            selected_input_amount += output.amount();
            if let Some(output_native_tokens) = output.native_tokens() {
                selected_input_native_tokens.add_native_tokens(output_native_tokens.clone())?;
            }
            selected_inputs.push(basic_outputs[index].clone());
            added_to_inputs = true;
            if let Some(sdr) = sdr_not_expired(output, current_time) {
                // add sdr to required amount, because we have to send it back
                required.amount += sdr.amount();
            }
        }

        // If added to the inputs, remove it so it can't be selected again
        if added_to_inputs {
            basic_outputs.remove(index);
            // Continue without increasing the index because we removed one element
            continue;
        }
        // Increase index so we check the next index
        index += 1;
    }

    // check if we have too many inputs
    let current_selected_input_len = selected_inputs.len() as u16;
    if current_selected_input_len > INPUT_COUNT_MAX {
        return Err(Error::ConsolidationRequired(current_selected_input_len.into()));
    }

    // Add possible required storage deposit return outputs
    let additional_storage_deposit_return_outputs =
<<<<<<< HEAD
        get_storage_deposit_return_outputs(inputs.iter(), outputs.iter(), current_time, token_supply)?;
=======
        get_storage_deposit_return_outputs(all_inputs, outputs.iter(), current_time)?;
>>>>>>> 537bea3f
    outputs.extend(additional_storage_deposit_return_outputs.into_iter());

    // create remainder output if necessary
    // get_remainder also checks for amounts and returns an error if we don't have enough
    let remainder_data = get_remainder_output(
        selected_inputs.iter(),
        outputs.iter(),
        remainder_address,
        rent_structure,
        allow_burning,
        current_time,
        token_supply,
    )?;
    if let Some(remainder_data) = &remainder_data {
        outputs.push(remainder_data.output.clone());

        // check if we have too many outputs after adding the remainder output
        if outputs.len() as u16 > OUTPUT_COUNT_MAX {
            return Err(Error::BlockError(bee_block::Error::InvalidOutputCount(
                TryIntoBoundedU16Error::Truncated(outputs.len()),
            )));
        }
    }

    let sorted_inputs = sort_input_signing_data(selected_inputs)?;

    Ok(SelectedTransactionData {
        inputs: sorted_inputs,
        outputs,
        remainder: remainder_data,
    })
}

// Dedup inputs by output id, because other data could be different, even if it's the same output
fn dedup_inputs(mandatory_inputs: &mut Vec<InputSigningData>, additional_inputs: &mut Vec<InputSigningData>) {
    // Sorting inputs by OutputId so duplicates can be safely removed.
    mandatory_inputs.sort_by_key(|input| (input.output_metadata.transaction_id, input.output_metadata.output_index));
    mandatory_inputs.dedup_by_key(|input| (input.output_metadata.transaction_id, input.output_metadata.output_index));
    additional_inputs.sort_by_key(|input| (input.output_metadata.transaction_id, input.output_metadata.output_index));
    additional_inputs.dedup_by_key(|input| (input.output_metadata.transaction_id, input.output_metadata.output_index));

    // Remove additional inputs that are already mandatory.
    // TODO: could be done more efficiently with itertools unique?
    additional_inputs.retain(|input| {
        !mandatory_inputs.iter().any(|mandatory_input| {
            input.output_metadata.transaction_id == mandatory_input.output_metadata.transaction_id
                && input.output_metadata.output_index == mandatory_input.output_metadata.output_index
        })
    });
}

fn validate_input_output_ids(
    mandatory_inputs: &[InputSigningData],
    additional_inputs: &[InputSigningData],
) -> crate::Result<()> {
    for input in mandatory_inputs {
        let _ = input.output_id()?;
    }
    for input in additional_inputs {
        let _ = input.output_id()?;
    }
    Ok(())
}<|MERGE_RESOLUTION|>--- conflicted
+++ resolved
@@ -61,30 +61,6 @@
         return Err(crate::Error::NoInputs);
     }
 
-<<<<<<< HEAD
-    inputs.sort_by_key(|a| (a.output_metadata.transaction_id, a.output_metadata.output_index));
-    inputs.dedup_by_key(|a| (a.output_metadata.transaction_id, a.output_metadata.output_index));
-
-    // Validate and only create a remainder if necessary
-    if force_use_all_inputs {
-        if inputs.len() as u16 > INPUT_COUNT_MAX {
-            return Err(Error::ConsolidationRequired(inputs.len()));
-        }
-
-        let additional_storage_deposit_return_outputs =
-            get_storage_deposit_return_outputs(inputs.iter(), outputs.iter(), current_time, token_supply)?;
-        outputs.extend(additional_storage_deposit_return_outputs.into_iter());
-
-        let remainder_data = get_remainder_output(
-            inputs.iter(),
-            outputs.iter(),
-            remainder_address,
-            rent_structure,
-            allow_burning,
-            current_time,
-            token_supply,
-        )?;
-=======
     // Check that the data contains valid values to create output ids, because we can't properly return the error in all
     // used places.
     // TODO: validate data earlier, maybe on `InputSigningData` creation?
@@ -116,7 +92,6 @@
     let mut required = get_accumulated_output_amounts(&input_outputs, outputs.iter())?;
     // Add the minted tokens to the inputs, because we don't need to provide other inputs for them
     let mut selected_input_native_tokens = required.minted_native_tokens.clone();
->>>>>>> 537bea3f
 
     // Add the mandatory inputs amounts.
     let mut selected_input_amount = selected_inputs.iter().map(|i| i.output.amount()).sum();
@@ -141,148 +116,6 @@
         }
     }
 
-<<<<<<< HEAD
-    // 1. get alias, foundry or nft inputs (because amount and native tokens of these outputs will also be available for
-    // the outputs)
-    // check the inputs in a loop, because if we add an an output which requires another alias or nft output to unlock
-    // it, then we might have to add this also
-
-    // Set to true so it runs at least once
-    let mut added_new_outputs = true;
-    let mut added_output_for_input_signing_data = HashSet::new();
-    let mut added_input_signing_data = HashSet::new();
-
-    while added_new_outputs {
-        let outputs_len_beginning = outputs.len();
-
-        for input_signing_data in &utxo_chain_outputs {
-            let output_id = input_signing_data.output_id()?;
-
-            // Skip inputs where we already added the required output
-            if added_output_for_input_signing_data.contains(&output_id) {
-                continue;
-            }
-            let minimum_required_storage_deposit = input_signing_data.output.rent_cost(rent_structure);
-
-            match &input_signing_data.output {
-                Output::Nft(nft_input) => {
-                    let nft_id = nft_input.nft_id().or_from_output_id(output_id);
-                    // or if an output contains an nft output with the same nft id
-                    let is_required = outputs.iter().any(|output| {
-                        if let Output::Nft(nft_output) = output {
-                            nft_id == *nft_output.nft_id()
-                        } else {
-                            false
-                        }
-                    });
-                    if !is_required && !allow_burning {
-                        let nft_address = Address::Nft(NftAddress::new(nft_id));
-                        let nft_required_in_unlock_condition = outputs.iter().any(|output| {
-                            // check if alias address is in unlock condition
-                            output_contains_address(output, output_id, &nft_address, current_time)
-                        });
-
-                        // Don't add if it doesn't give us any amount or native tokens
-                        if !nft_required_in_unlock_condition
-                            && input_signing_data.output.amount() == minimum_required_storage_deposit
-                            && nft_input.native_tokens().is_empty()
-                        {
-                            continue;
-                        }
-                        // else add output to outputs with minimum_required_storage_deposit
-                        let new_output = NftOutputBuilder::from(nft_input)
-                            .with_nft_id(nft_input.nft_id().or_from_output_id(output_id))
-                            .with_amount(minimum_required_storage_deposit)?
-                            .finish_output(token_supply)?;
-                        outputs.push(new_output);
-                        added_output_for_input_signing_data.insert(output_id);
-                    }
-                }
-                Output::Alias(alias_input) => {
-                    let alias_id = alias_input.alias_id().or_from_output_id(output_id);
-                    // Don't add if output has not the same AliasId, so we don't burn it
-                    if !outputs.iter().any(|output| {
-                        if let Output::Alias(alias_output) = output {
-                            alias_id == *alias_output.alias_id()
-                        } else {
-                            false
-                        }
-                    }) && !allow_burning
-                    {
-                        let alias_address = Address::Alias(AliasAddress::new(alias_id));
-                        let alias_required_in_unlock_condition = outputs.iter().any(|output| {
-                            // check if alias address is in unlock condition
-                            output_contains_address(output, output_id, &alias_address, current_time)
-                        });
-
-                        // Don't add if it doesn't give us any amount or native tokens
-                        if !alias_required_in_unlock_condition
-                            && input_signing_data.output.amount() == minimum_required_storage_deposit
-                            && alias_input.native_tokens().is_empty()
-                        {
-                            continue;
-                        }
-
-                        // else add output to outputs with minimum_required_storage_deposit
-                        let new_output = AliasOutputBuilder::from(alias_input)
-                            .with_alias_id(alias_input.alias_id().or_from_output_id(output_id))
-                            .with_state_index(alias_input.state_index() + 1)
-                            .with_amount(minimum_required_storage_deposit)?
-                            .finish_output(token_supply)?;
-                        outputs.push(new_output);
-                        added_output_for_input_signing_data.insert(output_id);
-                    }
-                }
-                Output::Foundry(foundry_input) => {
-                    // Don't add if output has not the same FoundryId, so we don't burn it
-                    if !outputs.iter().any(|output| {
-                        if let Output::Foundry(foundry_output) = output {
-                            foundry_input.id() == foundry_output.id()
-                        } else {
-                            false
-                        }
-                    }) && !allow_burning
-                    {
-                        // Don't add if it doesn't give us any amount or native tokens
-                        if input_signing_data.output.amount() == minimum_required_storage_deposit
-                            && foundry_input.native_tokens().is_empty()
-                        {
-                            continue;
-                        }
-                        // else add output to outputs with minimum_required_storage_deposit
-                        let new_output = FoundryOutputBuilder::from(foundry_input)
-                            .with_amount(minimum_required_storage_deposit)?
-                            .finish_output(token_supply)?;
-                        outputs.push(new_output);
-                        added_output_for_input_signing_data.insert(output_id);
-                    }
-                }
-                _ => {}
-            }
-
-            // Don't add inputs multiple times
-            if !added_input_signing_data.contains(&output_id) {
-                let output = &input_signing_data.output;
-                selected_input_amount += output.amount();
-
-                if let Some(output_native_tokens) = output.native_tokens() {
-                    selected_input_native_tokens.add_native_tokens(output_native_tokens.clone())?;
-                }
-
-                if let Some(sdr) = sdr_not_expired(output, current_time) {
-                    // add sdr to required amount, because we have to send it back
-                    required.amount += sdr.amount();
-                }
-
-                selected_inputs.push(input_signing_data.deref().clone());
-                added_input_signing_data.insert(output_id);
-
-                // Updated required value with possible new input
-                let input_outputs = inputs.iter().map(|i| &i.output);
-                required = get_accumulated_output_amounts(&input_outputs.clone(), outputs.iter())?;
-            }
-        }
-=======
     // 1. Get Alias, Foundry or NFT inputs (because amount and native tokens of these outputs will also be available for
     // the outputs).
     // Check the inputs in a loop, because if we add an an output which requires another Alias or NFT output to unlock
@@ -300,7 +133,6 @@
         current_time,
         rent_structure,
     )?;
->>>>>>> 537bea3f
 
     // No need to check for sender and issuer again, since these outputs already exist and we don't set new features
     // for them.
@@ -464,11 +296,7 @@
 
     // Add possible required storage deposit return outputs
     let additional_storage_deposit_return_outputs =
-<<<<<<< HEAD
-        get_storage_deposit_return_outputs(inputs.iter(), outputs.iter(), current_time, token_supply)?;
-=======
         get_storage_deposit_return_outputs(all_inputs, outputs.iter(), current_time)?;
->>>>>>> 537bea3f
     outputs.extend(additional_storage_deposit_return_outputs.into_iter());
 
     // create remainder output if necessary
