--- conflicted
+++ resolved
@@ -65,17 +65,9 @@
     let input_outputs = selected_transaction_data
         .inputs
         .iter()
-<<<<<<< HEAD
-        .flat_map(|i| i.output.pack_to_vec())
-        .collect::<Vec<u8>>();
-    let inputs_commitment = Blake2b256::digest(&input_outputs)
-        .try_into()
-        .map_err(|_e| crate::Error::Blake2b256Error("Hashing outputs for inputs_commitment failed."))?;
-=======
-        .map(|i| Ok(Output::try_from(&i.output_response.output)?))
-        .collect::<Result<Vec<Output>>>()?;
+        .map(|i| i.output.clone())
+        .collect::<Vec<Output>>();
     let inputs_commitment = InputsCommitment::new(input_outputs.iter());
->>>>>>> 0dae71bd
 
     let mut essence =
         RegularTransactionEssence::builder(message_builder.client.get_network_id().await?, inputs_commitment);
