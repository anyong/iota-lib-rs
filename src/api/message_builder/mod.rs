--- conflicted
+++ resolved
@@ -30,14 +30,7 @@
     tokio::time::sleep,
 };
 
-<<<<<<< HEAD
-pub mod input_selection;
-pub mod pow;
-pub mod transaction;
-use input_selection::{get_custom_inputs, get_inputs};
-pub use transaction::verify_semantic;
-use transaction::{prepare_transaction, sign_transaction};
-=======
+pub use self::transaction::verify_semantic;
 use self::{
     input_selection::{get_custom_inputs, get_inputs},
     transaction::{prepare_transaction, sign_transaction},
@@ -49,7 +42,6 @@
     signing::SignerHandle,
     Client, Error, Result,
 };
->>>>>>> cc94a316
 
 /// Builder of the message API
 pub struct ClientMessageBuilder<'a> {
