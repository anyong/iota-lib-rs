--- conflicted
+++ resolved
@@ -190,11 +190,7 @@
         let stronghold_filename = format!("{}.stronghold", address.bech32_address);
         let mut stronghold_secret_manager = StrongholdSecretManager::builder()
             .password("some_hopefully_secure_password")
-<<<<<<< HEAD
-            .build(PathBuf::from(stronghold_filename.to_string()))
-=======
-            .try_build(&stronghold_filename)
->>>>>>> 03891def
+            .build(&stronghold_filename)
             .unwrap();
 
         stronghold_secret_manager
