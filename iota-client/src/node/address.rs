// Copyright 2021 IOTA Stiftung
// SPDX-License-Identifier: Apache-2.0

use crate::{Api, Client, Error, Result};

use bee_message::prelude::{TransactionId, UtxoInput};

use bee_rest_api::types::responses::{BalanceAddressResponse, OutputsAddressResponse};

use std::convert::TryInto;

const OUTPUT_ID_LENGTH: usize = 68;
const TRANSACTION_ID_LENGTH: usize = 64;

/// Output type filter.
#[derive(Clone)]
pub enum OutputType {
    /// Signature locked single output.
    SignatureLockedSingle,
    /// Dust allowance output.
    SignatureLockedDustAllowance,
}

impl From<OutputType> for u16 {
    fn from(value: OutputType) -> Self {
        match value {
            OutputType::SignatureLockedSingle => 0,
            OutputType::SignatureLockedDustAllowance => 1,
        }
    }
}

/// The outputs query options.
#[derive(Default, Clone)]
pub struct OutputsOptions {
    /// Whether the query should include spent outputs or not.
    pub include_spent: bool,
    /// The output type filter.
    pub output_type: Option<OutputType>,
}

impl OutputsOptions {
    fn into_query(self) -> Option<String> {
        let mut params = Vec::new();
        if self.include_spent {
            params.push("include-spent=true".to_string());
        }
        if let Some(output_type) = self.output_type {
            params.push(format!("type={}", u16::from(output_type)))
        }
        if params.is_empty() {
            None
        } else {
            Some(params.join("&"))
        }
    }
}

/// Builder of GET /api/v1/address/{address} endpoint
pub struct GetAddressBuilder<'a> {
    client: &'a Client,
}

impl<'a> GetAddressBuilder<'a> {
    /// Create GET /api/v1/address/{address} endpoint builder
    pub fn new(client: &'a Client) -> Self {
        Self { client }
    }

    /// Consume the builder and get the balance of a given Bech32 encoded address.
    /// If count equals maxResults, then there might be more outputs available but those were skipped for performance
    /// reasons. User should sweep the address to reduce the amount of outputs.
<<<<<<< HEAD
    pub async fn balance(self, address: &str) -> Result<BalanceForAddressResponse> {
=======
    pub async fn balance(self, address: &str) -> Result<BalanceAddressResponse> {
        let mut url = self.client.get_node().await?;
>>>>>>> a5321ea3
        let path = &format!("api/v1/addresses/{}", address);

        #[derive(Debug, Serialize, Deserialize)]
        struct ResponseWrapper {
            data: BalanceAddressResponse,
        }
        let resp: ResponseWrapper = self
            .client
            .node_manager
            .get_request(path, None, self.client.get_timeout(Api::GetBalance))
            .await?;

        Ok(resp.data)
    }

    /// Consume the builder and get all outputs that use a given address.
    /// If count equals maxResults, then there might be more outputs available but those were skipped for performance
    /// reasons. User should sweep the address to reduce the amount of outputs.
<<<<<<< HEAD
    pub async fn outputs(self, address: &str, options: OutputsOptions) -> Result<Box<[UTXOInput]>> {
        let path = format!("api/v1/addresses/{}/outputs", address);
=======
    pub async fn outputs(self, address: &str, options: OutputsOptions) -> Result<Box<[UtxoInput]>> {
        let mut url = self.client.get_node().await?;
        let path = &format!("api/v1/addresses/{}/outputs", address);
        url.set_path(path);
        url.set_query(options.into_query().as_deref());

>>>>>>> a5321ea3
        #[derive(Debug, Serialize, Deserialize)]
        struct ResponseWrapper {
            data: OutputsAddressResponse,
        }

        let resp: ResponseWrapper = self
            .client
            .node_manager
            .get_request(
                &path,
                options.into_query().as_deref(),
                self.client.get_timeout(Api::GetOutput),
            )
            .await?;

        resp.data
            .output_ids
            .iter()
            .map(|s| {
                if s.len() == OUTPUT_ID_LENGTH {
                    let mut transaction_id = [0u8; 32];
                    hex::decode_to_slice(&s[..TRANSACTION_ID_LENGTH], &mut transaction_id)?;
                    let index = u16::from_le_bytes(
                        hex::decode(&s[TRANSACTION_ID_LENGTH..]).map_err(|_| Error::InvalidParameter("index"))?[..]
                            .try_into()
                            .map_err(|_| Error::InvalidParameter("index"))?,
                    );
                    Ok(UtxoInput::new(TransactionId::new(transaction_id), index)?)
                } else {
                    Err(Error::OutputError("Invalid output length from API response"))
                }
            })
            .collect::<Result<Box<[UtxoInput]>>>()
    }
}<|MERGE_RESOLUTION|>--- conflicted
+++ resolved
@@ -70,12 +70,7 @@
     /// Consume the builder and get the balance of a given Bech32 encoded address.
     /// If count equals maxResults, then there might be more outputs available but those were skipped for performance
     /// reasons. User should sweep the address to reduce the amount of outputs.
-<<<<<<< HEAD
-    pub async fn balance(self, address: &str) -> Result<BalanceForAddressResponse> {
-=======
     pub async fn balance(self, address: &str) -> Result<BalanceAddressResponse> {
-        let mut url = self.client.get_node().await?;
->>>>>>> a5321ea3
         let path = &format!("api/v1/addresses/{}", address);
 
         #[derive(Debug, Serialize, Deserialize)]
@@ -94,17 +89,8 @@
     /// Consume the builder and get all outputs that use a given address.
     /// If count equals maxResults, then there might be more outputs available but those were skipped for performance
     /// reasons. User should sweep the address to reduce the amount of outputs.
-<<<<<<< HEAD
-    pub async fn outputs(self, address: &str, options: OutputsOptions) -> Result<Box<[UTXOInput]>> {
+    pub async fn outputs(self, address: &str, options: OutputsOptions) -> Result<Box<[UtxoInput]>> {
         let path = format!("api/v1/addresses/{}/outputs", address);
-=======
-    pub async fn outputs(self, address: &str, options: OutputsOptions) -> Result<Box<[UtxoInput]>> {
-        let mut url = self.client.get_node().await?;
-        let path = &format!("api/v1/addresses/{}/outputs", address);
-        url.set_path(path);
-        url.set_query(options.into_query().as_deref());
-
->>>>>>> a5321ea3
         #[derive(Debug, Serialize, Deserialize)]
         struct ResponseWrapper {
             data: OutputsAddressResponse,
