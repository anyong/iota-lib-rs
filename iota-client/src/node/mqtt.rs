// Copyright 2021 IOTA Stiftung
// SPDX-License-Identifier: Apache-2.0

use crate::{
    client::{BrokerOptions, Client, MqttEvent, TopicEvent, TopicHandlerMap},
    Result,
};
use bee_common::packable::Packable;
use bee_message::Message;
use log::warn;
use regex::Regex;
use rumqttc::{
    AsyncClient as MqttClient, Event, EventLoop, Incoming, MqttOptions, QoS, Request, Subscribe, SubscribeFilter,
    Transport,
};
use tokio::sync::{watch::Sender, RwLock};

use std::{convert::TryFrom, sync::Arc, time::Instant};

/// A MQTT topic.
#[derive(Debug, Clone, Hash, Eq, PartialEq)]
pub struct Topic(String);

impl TryFrom<&str> for Topic {
    type Error = crate::Error;

    fn try_from(value: &str) -> std::result::Result<Self, Self::Error> {
        Self::new(value)
    }
}

impl Topic {
    /// Creates a new topic and checks if it's valid.
    pub fn new<S: Into<String>>(name: S) -> Result<Self> {
        let mut name: String = name.into();
        // Convert non hex index to hex
        let indexation_beginning = "messages/indexation/";
        if name.len() > indexation_beginning.len()
            && &name[0..indexation_beginning.len()] == indexation_beginning
            && hex::decode(&name[indexation_beginning.len()..name.len()]).is_err()
        {
            name = format!(
                "messages/indexation/{}",
                hex::encode(&name[indexation_beginning.len()..name.len()])
            );
        }

        let valid_topics = lazy_static!(
          ["milestones/latest", "milestones/confirmed", "messages", "messages/referenced"].to_vec() => Vec<&str>
        );
        let regexes = lazy_static!(
          [
            Regex::new(r"messages/([A-Fa-f0-9]{64})/metadata").expect("regex failed"),
            Regex::new(r"outputs/([A-Fa-f0-9]{64})(\d{4})").expect("regex failed"),
            // bech32 address
            Regex::new("addresses/(iota|atoi|iot|toi)1[A-Za-z0-9]+/outputs").expect("regex failed"),
            // ED25519 address hex
            Regex::new("addresses/ed25519/([A-Fa-f0-9]{64})/outputs").expect("regex failed"),
            Regex::new(r"messages/indexation/([a-f0-9]{2,128})").expect("regex failed"),
            Regex::new(r"transactions/([A-Fa-f0-9]{64})/included-message").expect("regex failed"),
          ].to_vec() => Vec<Regex>
        );

        if valid_topics.iter().any(|valid| valid == &name) || regexes.iter().any(|re| re.is_match(&name)) {
            let topic = Self(name);
            Ok(topic)
        } else {
            Err(crate::Error::InvalidMqttTopic(name))
        }
    }
}

async fn get_mqtt_client(client: &mut Client) -> Result<&mut MqttClient> {
    // if the client was disconnected, we clear it so we can start over
    if *client.mqtt_event_receiver().borrow() == MqttEvent::Disconnected {
        client.mqtt_client = None;
    }
    match client.mqtt_client {
        Some(ref mut c) => Ok(c),
        None => {
            let nodes = if client.node_manager.sync {
                #[cfg(not(feature = "wasm"))]
                {
                    client
                        .node_manager
                        .synced_nodes
                        .read()
                        .map_or(client.node_manager.nodes.clone(), |synced_nodes| synced_nodes.clone())
                }
                #[cfg(feature = "wasm")]
                {
                    client.node_manager.nodes.clone()
                }
            } else {
                client.node_manager.nodes.clone()
            };
            for node in nodes.iter() {
<<<<<<< HEAD
                let host = node.host_str().expect("Can't get host from URL");
                let id = "iota.rs";
                let port = client.broker_options.port;
                let mut uri = format!("wss://{}:{}/mqtt", host, node.port_or_known_default().unwrap_or(port));
                if !client.broker_options.use_ws {
                    uri = host.to_string();
                };
                let mut mqtt_options = MqttOptions::new(id, uri, port);
                if client.broker_options.use_ws {
                    mqtt_options.set_transport(Transport::ws());
                }
                mqtt_options.set_connection_timeout(client.broker_options.timeout.as_secs());
                let (_, mut connection) = MqttClient::new(mqtt_options.clone(), 10);
=======
                let host = node.url.host_str().expect("Can't get host from URL");
                let mut mqttoptions = MqttOptions::new(host, host, 1883);
                mqttoptions.set_connection_timeout(client.broker_options.timeout.as_secs());
                let (_, mut connection) = MqttClient::new(mqttoptions.clone(), 10);
>>>>>>> e085181f
                // poll the event loop until we find a ConnAck event,
                // which means that the mqtt client is ready to be used on this host
                // if the event loop returns an error, we check the next node
                let mut got_ack = false;
                while let Ok(event) = connection.poll().await {
                    if let Event::Incoming(Incoming::ConnAck(_)) = event {
                        got_ack = true;
                        break;
                    }
                }

                // if we found a valid mqtt connection, loop it on a separate thread
                if got_ack {
                    let (mqtt_client, connection) = MqttClient::new(mqtt_options, 10);
                    client.mqtt_client.replace(mqtt_client);
                    poll_mqtt(
                        client.mqtt_topic_handlers.clone(),
                        client.broker_options.clone(),
                        client.mqtt_event_channel.0.clone(),
                        connection,
                    );
                }
            }
            client.mqtt_client.as_mut().ok_or(crate::Error::MqttConnectionNotFound)
        }
    }
}

fn poll_mqtt(
    mqtt_topic_handlers_guard: Arc<RwLock<TopicHandlerMap>>,
    options: BrokerOptions,
    event_sender: Arc<Sender<MqttEvent>>,
    mut event_loop: EventLoop,
) {
    std::thread::spawn(move || {
        let runtime = tokio::runtime::Builder::new_current_thread()
            .enable_all()
            .build()
            .expect("Failed to create Tokio runtime");
        runtime.block_on(async move {
            // rumqttc performs automatic reconnection since we keep running the event loop
            // but the subscriptions are lost on reconnection, so we need to resubscribe
            // the `is_subscribed` flag is set to false on event error, so the ConnAck event
            // can perform the resubscriptions and reset `is_subscribed` to true.
            // we need the flag since the first ConnAck must be ignored.
            let mut is_subscribed = true;
            let mut error_instant = Instant::now();
            let mut connection_failure_count = 0;
            let handle = event_loop.handle();
            loop {
                let event = event_loop.poll().await;
                let mqtt_topic_handlers_guard = mqtt_topic_handlers_guard.clone();
                match event {
                    Ok(Event::Incoming(Incoming::ConnAck(_))) => {
                        let _ = event_sender.send(MqttEvent::Connected);
                        if !is_subscribed {
                            is_subscribed = true;
                            // resubscribe topics
                            let mqtt_topic_handlers = mqtt_topic_handlers_guard.read().await;
                            let topics = mqtt_topic_handlers
                                .keys()
                                .map(|t| SubscribeFilter::new(t.0.clone(), QoS::AtLeastOnce))
                                .collect::<Vec<SubscribeFilter>>();
                            if !topics.is_empty() {
                                let _ = handle.send(Request::Subscribe(Subscribe::new_many(topics))).await;
                            }
                        }
                    }
                    Ok(Event::Incoming(Incoming::Publish(p))) => {
                        let topic = p.topic.clone();
                        crate::async_runtime::spawn(async move {
                            let mqtt_topic_handlers = mqtt_topic_handlers_guard.read().await;
                            if let Some(handlers) = mqtt_topic_handlers.get(&Topic(topic.clone())) {
                                let event = {
                                    if topic.as_str() == "messages"
                                        || topic.contains("messages/indexation/")
                                        || topic.contains("transactions/")
                                    {
                                        let mut payload = &*p.payload;
                                        match Message::unpack(&mut payload) {
                                            Ok(iota_message) => match serde_json::to_string(&iota_message) {
                                                Ok(message) => Ok(TopicEvent {
                                                    topic,
                                                    payload: message,
                                                }),
                                                Err(e) => {
                                                    warn!("Parsing iota message failed: {0}", e);
                                                    Err(())
                                                }
                                            },
                                            Err(e) => {
                                                warn!("Message unpacking failed: {0}", e);
                                                Err(())
                                            }
                                        }
                                    } else {
                                        Ok(TopicEvent {
                                            topic,
                                            payload: String::from_utf8_lossy(&*p.payload).to_string(),
                                        })
                                    }
                                };
                                if let Ok(event) = event {
                                    for handler in handlers {
                                        handler(&event)
                                    }
                                };
                            }
                        });
                    }
                    Err(_) => {
                        if error_instant.elapsed().as_secs() < 5 {
                            connection_failure_count += 1;
                        } else {
                            connection_failure_count = 1;
                        }
                        if connection_failure_count == options.max_reconnection_attempts {
                            let _ = event_sender.send(MqttEvent::Disconnected);
                            break;
                        }
                        error_instant = Instant::now();
                        is_subscribed = false;
                    }
                    _ => {}
                }
            }
        });
    });
}

/// MQTT subscriber.
pub struct MqttManager<'a> {
    client: &'a mut Client,
}

impl<'a> MqttManager<'a> {
    /// Initializes a new instance of the mqtt subscriber.
    pub fn new(client: &'a mut Client) -> Self {
        Self { client }
    }

    /// Add a new topic to the list.
    pub fn with_topic(self, topic: Topic) -> MqttTopicManager<'a> {
        MqttTopicManager::new(self.client).with_topic(topic)
    }

    /// Add a collection of topics to the list.
    pub fn with_topics(self, topics: Vec<Topic>) -> MqttTopicManager<'a> {
        MqttTopicManager::new(self.client).with_topics(topics)
    }

    /// Unsubscribes from all subscriptions.
    pub async fn unsubscribe(self) -> crate::Result<()> {
        MqttTopicManager::new(self.client).unsubscribe().await
    }

    /// Disconnects the broker.
    /// This will clear the stored topic handlers and close the MQTT connection.
    pub async fn disconnect(self) -> Result<()> {
        if let Some(client) = &self.client.mqtt_client {
            client.disconnect().await?;
            self.client.mqtt_client = None;

            let mqtt_topic_handlers = &self.client.mqtt_topic_handlers;
            let mut mqtt_topic_handlers = mqtt_topic_handlers.write().await;
            mqtt_topic_handlers.clear()
        }

        Ok(())
    }
}

/// The MQTT topic manager.
/// Subscribes and unsubscribes from topics.
pub struct MqttTopicManager<'a> {
    client: &'a mut Client,
    topics: Vec<Topic>,
}

impl<'a> MqttTopicManager<'a> {
    /// Initializes a new instance of the mqtt topic manager.
    fn new(client: &'a mut Client) -> Self {
        Self { client, topics: vec![] }
    }

    /// Add a new topic to the list.
    pub fn with_topic(mut self, topic: Topic) -> Self {
        self.topics.push(topic);
        self
    }

    /// Add a collection of topics to the list.
    pub fn with_topics(mut self, topics: Vec<Topic>) -> Self {
        self.topics.extend(topics.into_iter());
        self
    }

    /// Subscribe to the given topics with the callback.
    pub async fn subscribe<C: Fn(&crate::client::TopicEvent) + Send + Sync + 'static>(
        mut self,
        callback: C,
    ) -> Result<()> {
        let client = get_mqtt_client(&mut self.client).await?;
        let cb = Arc::new(Box::new(callback) as Box<dyn Fn(&crate::client::TopicEvent) + Send + Sync + 'static>);
        client
            .subscribe_many(
                self.topics
                    .iter()
                    .map(|t| SubscribeFilter::new(t.0.clone(), QoS::AtLeastOnce))
                    .collect::<Vec<SubscribeFilter>>(),
            )
            .await?;
        {
            let mqtt_topic_handlers = &self.client.mqtt_topic_handlers;
            let mut mqtt_topic_handlers = mqtt_topic_handlers.write().await;
            for topic in self.topics {
                match mqtt_topic_handlers.get_mut(&topic) {
                    Some(handlers) => handlers.push(cb.clone()),
                    None => {
                        mqtt_topic_handlers.insert(topic, vec![cb.clone()]);
                    }
                }
            }
        }
        Ok(())
    }

    /// Unsubscribe from the given topics.
    /// If no topics were provided, the function will unsubscribe from every subscribed topic.
    pub async fn unsubscribe(self) -> Result<()> {
        let topics = {
            let mqtt_topic_handlers = &self.client.mqtt_topic_handlers;
            let mqtt_topic_handlers = mqtt_topic_handlers.read().await;
            if self.topics.is_empty() {
                mqtt_topic_handlers.keys().cloned().collect()
            } else {
                self.topics
            }
        };

        if let Some(client) = &mut self.client.mqtt_client {
            for topic in topics.iter() {
                client.unsubscribe(&topic.0).await?;
            }
        }

        let empty_topic_handlers = {
            let mqtt_topic_handlers = &self.client.mqtt_topic_handlers;
            let mut mqtt_topic_handlers = mqtt_topic_handlers.write().await;
            for topic in topics {
                mqtt_topic_handlers.remove(&topic);
            }
            mqtt_topic_handlers.is_empty()
        };

        if self.client.broker_options.automatic_disconnect && empty_topic_handlers {
            MqttManager::new(self.client).disconnect().await?;
        }

        Ok(())
    }
}<|MERGE_RESOLUTION|>--- conflicted
+++ resolved
@@ -95,11 +95,14 @@
                 client.node_manager.nodes.clone()
             };
             for node in nodes.iter() {
-<<<<<<< HEAD
-                let host = node.host_str().expect("Can't get host from URL");
+                let host = node.url.host_str().expect("Can't get host from URL");
                 let id = "iota.rs";
                 let port = client.broker_options.port;
-                let mut uri = format!("wss://{}:{}/mqtt", host, node.port_or_known_default().unwrap_or(port));
+                let mut uri = format!(
+                    "wss://{}:{}/mqtt",
+                    host,
+                    node.url.port_or_known_default().unwrap_or(port)
+                );
                 if !client.broker_options.use_ws {
                     uri = host.to_string();
                 };
@@ -109,12 +112,6 @@
                 }
                 mqtt_options.set_connection_timeout(client.broker_options.timeout.as_secs());
                 let (_, mut connection) = MqttClient::new(mqtt_options.clone(), 10);
-=======
-                let host = node.url.host_str().expect("Can't get host from URL");
-                let mut mqttoptions = MqttOptions::new(host, host, 1883);
-                mqttoptions.set_connection_timeout(client.broker_options.timeout.as_secs());
-                let (_, mut connection) = MqttClient::new(mqttoptions.clone(), 10);
->>>>>>> e085181f
                 // poll the event loop until we find a ConnAck event,
                 // which means that the mqtt client is ready to be used on this host
                 // if the event loop returns an error, we check the next node
