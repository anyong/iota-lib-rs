// Copyright 2021 IOTA Stiftung
// SPDX-License-Identifier: Apache-2.0

use crate::{
    client::{Client, TopicEvent, TopicHandlerMap},
    Result,
};
use bee_common::packable::Packable;
use bee_message::Message;
<<<<<<< HEAD
use log::warn;
use paho_mqtt::{
    Client as MqttClient, ConnectOptionsBuilder, CreateOptionsBuilder, DisconnectOptionsBuilder, PersistenceType,
    SslOptions, MQTT_VERSION_3_1_1,
};
=======
>>>>>>> db62b87f
use regex::Regex;
use rumqttc::{AsyncClient as MqttClient, Event, EventLoop, Incoming, MqttOptions, QoS, SubscribeFilter};
use tokio::sync::RwLock;

use std::{convert::TryFrom, sync::Arc};

macro_rules! lazy_static {
    ($init:expr => $type:ty) => {{
        static mut VALUE: Option<$type> = None;
        static INIT: std::sync::Once = std::sync::Once::new();

        INIT.call_once(|| unsafe { VALUE = Some($init) });
        unsafe { VALUE.as_ref() }.expect("failed to get lazy static value")
    }};
}

/// A topic.
#[derive(Debug, Clone, Hash, Eq, PartialEq)]
pub struct Topic(String);

impl TryFrom<&str> for Topic {
    type Error = crate::Error;

    fn try_from(value: &str) -> std::result::Result<Self, Self::Error> {
        Self::new(value)
    }
}

impl Topic {
    /// Creates a new topic and checks if it's valid.
    pub fn new<S: Into<String>>(name: S) -> Result<Self> {
        let valid_topics = lazy_static!(
          ["milestones/latest", "milestones/confirmed", "messages", "messages/referenced"].to_vec() => Vec<&str>
        );
        let regexes = lazy_static!(
          [
            Regex::new(r"messages/([A-Fa-f0-9]{64})/metadata").expect("regex failed"),
            Regex::new(r"outputs/([A-Fa-f0-9]{64})(\d{4})").expect("regex failed"),
            // bech32 address
            Regex::new("addresses/(iota|atoi|iot|toi)1[A-Za-z0-9]+/outputs").expect("regex failed"),
            // ED25519 address hex
            Regex::new("addresses/ed25519/([A-Fa-f0-9]{64})/outputs").expect("regex failed"),
            Regex::new(r"messages/indexation/([a-f0-9]{2,128})").expect("regex failed")
          ].to_vec() => Vec<Regex>
        );

        let name = name.into();
        if valid_topics.iter().any(|valid| valid == &name) || regexes.iter().any(|re| re.is_match(&name)) {
            let topic = Self(name);
            Ok(topic)
        } else {
            Err(crate::Error::InvalidMqttTopic(name))
        }
    }
}

async fn get_mqtt_client(client: &mut Client) -> Result<&mut MqttClient> {
    match client.mqtt_client {
        Some(ref mut c) => Ok(c),
        None => {
            for node in client.sync.read().await.iter() {
                let host = node.host_str().unwrap();
                let mut mqttoptions = MqttOptions::new(host, host, 1883);
                mqttoptions.set_connection_timeout(client.broker_options.timeout.as_secs());
                let (_, mut connection) = MqttClient::new(mqttoptions.clone(), 10);
                // poll the event loop until we find a ConnAck event,
                // which means that the mqtt client is ready to be used on this host
                // if the event loop returns an error, we check the next node
                let mut got_ack = false;
                while let Ok(event) = connection.poll().await {
                    if let Event::Incoming(Incoming::ConnAck(_)) = event {
                        got_ack = true;
                        break;
                    }
                }

                // if we found a valid mqtt connection, loop it on a separate thread
                if got_ack {
                    let (mqtt_client, connection) = MqttClient::new(mqttoptions, 10);
                    client.mqtt_client = Some(mqtt_client);
                    poll_mqtt(client.mqtt_topic_handlers.clone(), connection);
                }
            }
            client.mqtt_client.as_mut().ok_or(crate::Error::MqttConnectionNotFound)
        }
    }
}

fn poll_mqtt(mqtt_topic_handlers: Arc<RwLock<TopicHandlerMap>>, mut event_loop: EventLoop) {
    std::thread::spawn(move || {
<<<<<<< HEAD
        while let Ok(message) = receiver.recv() {
            let mqtt_topic_handlers = mqtt_topic_handlers.clone();
            if let Some(message) = message {
                let topic = message.topic().to_string();
                crate::async_runtime::spawn(async move {
                    let mqtt_topic_handlers_guard = mqtt_topic_handlers.read().await;
                    if let Some(handlers) = mqtt_topic_handlers_guard.get(&Topic(topic.clone())) {
                        let event = {
                            if topic.as_str() == "messages" || topic.contains("messages/indexation/") {
                                match Message::unpack(&mut message.payload()) {
                                    Ok(iota_message) => match serde_json::to_string(&iota_message) {
                                        Ok(message) => Ok(TopicEvent {
                                            topic,
                                            payload: message,
                                        }),
                                        Err(e) => {
                                            warn!("Parsing iota message failed: {0}", e);
                                            Err(())
                                        }
                                    },
                                    Err(e) => {
                                        warn!("Message unpacking failed: {0}", e);
                                        Err(())
                                    }
                                }
                            } else {
                                Ok(TopicEvent {
                                    topic,
                                    payload: message.payload_str().to_string(),
                                })
                            }
                        };
                        if let Ok(event) = event {
                            for handler in handlers {
                                handler(&event)
                            }
=======
        let runtime = tokio::runtime::Builder::new_current_thread()
            .enable_all()
            .build()
            .unwrap();
        runtime.block_on(async move {
            while let Ok(event) = event_loop.poll().await {
                let mqtt_topic_handlers = mqtt_topic_handlers.clone();
                if let Event::Incoming(Incoming::Publish(p)) = event {
                    let topic = p.topic.clone();
                    crate::async_runtime::spawn(async move {
                        let mqtt_topic_handlers_guard = mqtt_topic_handlers.read().await;
                        if let Some(handlers) = mqtt_topic_handlers_guard.get(&Topic(topic.clone())) {
                            let event_payload = String::from_utf8_lossy(&*p.payload).to_string();
                            let event = {
                                if topic.as_str() == "messages" || topic.contains("messages/indexation/") {
                                    let mut payload = &*p.payload;
                                    let iota_message = Message::unpack(&mut payload).unwrap();
                                    TopicEvent {
                                        topic,
                                        payload: serde_json::to_string(&iota_message).unwrap(),
                                    }
                                } else {
                                    TopicEvent {
                                        topic,
                                        payload: event_payload,
                                    }
                                }
                            };
                            for handler in handlers {
                                handler(&event)
                            }
>>>>>>> db62b87f
                        }
                    });
                }
            }
        });
    });
}

/// MQTT subscriber.
pub struct MqttManager<'a> {
    client: &'a mut Client,
}

impl<'a> MqttManager<'a> {
    /// Initializes a new instance of the mqtt subscriber.
    pub fn new(client: &'a mut Client) -> Self {
        Self { client }
    }

    /// Add a new topic to the list.
    pub fn with_topic(self, topic: Topic) -> MqttTopicManager<'a> {
        MqttTopicManager::new(self.client).with_topic(topic)
    }

    /// Add a collection of topics to the list.
    pub fn with_topics(self, topics: Vec<Topic>) -> MqttTopicManager<'a> {
        MqttTopicManager::new(self.client).with_topics(topics)
    }

    /// Unsubscribes from all subscriptions.
    pub async fn unsubscribe(self) -> crate::Result<()> {
        MqttTopicManager::new(self.client).unsubscribe().await
    }

    /// Disconnects the broker.
    /// This will clear the stored topic handlers and close the MQTT connection.
    pub async fn disconnect(self) -> Result<()> {
        if let Some(client) = &self.client.mqtt_client {
            client.disconnect().await?;
            self.client.mqtt_client = None;

            {
                let mqtt_topic_handlers = &self.client.mqtt_topic_handlers;
                let mut mqtt_topic_handlers = mqtt_topic_handlers.write().await;
                mqtt_topic_handlers.clear()
            }
        }

        Ok(())
    }
}

/// The MQTT topic manager.
/// Subscribes and unsubscribes from topics.
pub struct MqttTopicManager<'a> {
    client: &'a mut Client,
    topics: Vec<Topic>,
}

impl<'a> MqttTopicManager<'a> {
    /// Initializes a new instance of the mqtt topic manager.
    fn new(client: &'a mut Client) -> Self {
        Self { client, topics: vec![] }
    }

    /// Add a new topic to the list.
    pub fn with_topic(mut self, topic: Topic) -> Self {
        self.topics.push(topic);
        self
    }

    /// Add a collection of topics to the list.
    pub fn with_topics(mut self, topics: Vec<Topic>) -> Self {
        self.topics.extend(topics.into_iter());
        self
    }

    /// Subscribe to the given topics with the callback.
    pub async fn subscribe<C: Fn(&crate::client::TopicEvent) + Send + Sync + 'static>(
        mut self,
        callback: C,
    ) -> Result<()> {
        let client = get_mqtt_client(&mut self.client).await?;
        let cb = Arc::new(Box::new(callback) as Box<dyn Fn(&crate::client::TopicEvent) + Send + Sync + 'static>);
        client
            .subscribe_many(
                self.topics
                    .iter()
                    .map(|t| SubscribeFilter::new(t.0.clone(), QoS::AtLeastOnce))
                    .collect::<Vec<SubscribeFilter>>(),
            )
            .await?;
        {
            let mqtt_topic_handlers = &self.client.mqtt_topic_handlers;
            let mut mqtt_topic_handlers = mqtt_topic_handlers.write().await;
            for topic in self.topics {
                match mqtt_topic_handlers.get_mut(&topic) {
                    Some(handlers) => handlers.push(cb.clone()),
                    None => {
                        mqtt_topic_handlers.insert(topic, vec![cb.clone()]);
                    }
                }
            }
        }
        Ok(())
    }

    /// Unsubscribe from the given topics.
    /// If no topics were provided, the function will unsubscribe from every subscribed topic.
    pub async fn unsubscribe(self) -> Result<()> {
        let topics = {
            let mqtt_topic_handlers = &self.client.mqtt_topic_handlers;
            let mqtt_topic_handlers = mqtt_topic_handlers.read().await;
            if self.topics.is_empty() {
                mqtt_topic_handlers.keys().cloned().collect()
            } else {
                self.topics
            }
        };

        if let Some(client) = &mut self.client.mqtt_client {
            for topic in topics.iter() {
                client.unsubscribe(&topic.0).await?;
            }
        }

        let empty_topic_handlers = {
            let mqtt_topic_handlers = &self.client.mqtt_topic_handlers;
            let mut mqtt_topic_handlers = mqtt_topic_handlers.write().await;
            for topic in topics {
                mqtt_topic_handlers.remove(&topic);
            }
            mqtt_topic_handlers.is_empty()
        };

        if self.client.broker_options.automatic_disconnect && empty_topic_handlers {
            MqttManager::new(self.client).disconnect().await?;
        }

        Ok(())
    }
}<|MERGE_RESOLUTION|>--- conflicted
+++ resolved
@@ -7,14 +7,7 @@
 };
 use bee_common::packable::Packable;
 use bee_message::Message;
-<<<<<<< HEAD
 use log::warn;
-use paho_mqtt::{
-    Client as MqttClient, ConnectOptionsBuilder, CreateOptionsBuilder, DisconnectOptionsBuilder, PersistenceType,
-    SslOptions, MQTT_VERSION_3_1_1,
-};
-=======
->>>>>>> db62b87f
 use regex::Regex;
 use rumqttc::{AsyncClient as MqttClient, Event, EventLoop, Incoming, MqttOptions, QoS, SubscribeFilter};
 use tokio::sync::RwLock;
@@ -105,44 +98,6 @@
 
 fn poll_mqtt(mqtt_topic_handlers: Arc<RwLock<TopicHandlerMap>>, mut event_loop: EventLoop) {
     std::thread::spawn(move || {
-<<<<<<< HEAD
-        while let Ok(message) = receiver.recv() {
-            let mqtt_topic_handlers = mqtt_topic_handlers.clone();
-            if let Some(message) = message {
-                let topic = message.topic().to_string();
-                crate::async_runtime::spawn(async move {
-                    let mqtt_topic_handlers_guard = mqtt_topic_handlers.read().await;
-                    if let Some(handlers) = mqtt_topic_handlers_guard.get(&Topic(topic.clone())) {
-                        let event = {
-                            if topic.as_str() == "messages" || topic.contains("messages/indexation/") {
-                                match Message::unpack(&mut message.payload()) {
-                                    Ok(iota_message) => match serde_json::to_string(&iota_message) {
-                                        Ok(message) => Ok(TopicEvent {
-                                            topic,
-                                            payload: message,
-                                        }),
-                                        Err(e) => {
-                                            warn!("Parsing iota message failed: {0}", e);
-                                            Err(())
-                                        }
-                                    },
-                                    Err(e) => {
-                                        warn!("Message unpacking failed: {0}", e);
-                                        Err(())
-                                    }
-                                }
-                            } else {
-                                Ok(TopicEvent {
-                                    topic,
-                                    payload: message.payload_str().to_string(),
-                                })
-                            }
-                        };
-                        if let Ok(event) = event {
-                            for handler in handlers {
-                                handler(&event)
-                            }
-=======
         let runtime = tokio::runtime::Builder::new_current_thread()
             .enable_all()
             .build()
@@ -155,26 +110,37 @@
                     crate::async_runtime::spawn(async move {
                         let mqtt_topic_handlers_guard = mqtt_topic_handlers.read().await;
                         if let Some(handlers) = mqtt_topic_handlers_guard.get(&Topic(topic.clone())) {
-                            let event_payload = String::from_utf8_lossy(&*p.payload).to_string();
                             let event = {
                                 if topic.as_str() == "messages" || topic.contains("messages/indexation/") {
                                     let mut payload = &*p.payload;
-                                    let iota_message = Message::unpack(&mut payload).unwrap();
-                                    TopicEvent {
-                                        topic,
-                                        payload: serde_json::to_string(&iota_message).unwrap(),
+                                    match Message::unpack(&mut payload) {
+                                        Ok(iota_message) => match serde_json::to_string(&iota_message) {
+                                            Ok(message) => Ok(TopicEvent {
+                                                topic,
+                                                payload: message,
+                                            }),
+                                            Err(e) => {
+                                                warn!("Parsing iota message failed: {0}", e);
+                                                Err(())
+                                            }
+                                        },
+                                        Err(e) => {
+                                            warn!("Message unpacking failed: {0}", e);
+                                            Err(())
+                                        }
                                     }
                                 } else {
-                                    TopicEvent {
+                                    Ok(TopicEvent {
                                         topic,
-                                        payload: event_payload,
-                                    }
+                                        payload: String::from_utf8_lossy(&*p.payload).to_string(),
+                                    })
                                 }
                             };
-                            for handler in handlers {
-                                handler(&event)
+                            if let Ok(event) = event {
+                                for handler in handlers {
+                                    handler(&event)
+                                }
                             }
->>>>>>> db62b87f
                         }
                     });
                 }
