--- conflicted
+++ resolved
@@ -648,11 +648,7 @@
         GetAddressesBuilder::new(self, seed)
     }
 
-<<<<<<< HEAD
-    /// Find all messages by provided message IDs or indexation_keys.
-=======
     /// Find all messages by provided message IDs and/or indexation_keys.
->>>>>>> 35b6a1af
     pub async fn find_messages(&self, indexation_keys: &[String], message_ids: &[MessageId]) -> Result<Vec<Message>> {
         let mut messages = Vec::new();
 
