// Copyright 2021 IOTA Stiftung
// SPDX-License-Identifier: Apache-2.0

//! The Client module to connect through HORNET or Bee with API usages
use crate::{
    api::*,
    builder::{ClientBuilder, NetworkInfo, GET_API_TIMEOUT},
    error::*,
    node::*,
};
use bee_common::packable::Packable;
use bee_message::prelude::{
    Address, Ed25519Address, Message, MessageBuilder, MessageId, Parents, TransactionId, UtxoInput,
};
use bee_pow::providers::{
    miner::{Miner, MinerBuilder, MinerCancel},
    NonceProvider, NonceProviderBuilder,
};
use bee_rest_api::types::{
    dtos::{MessageDto, PeerDto, ReceiptDto},
    responses::{
        BalanceAddressResponse, InfoResponse as NodeInfo, MilestoneResponse as MilestoneResponseDto, OutputResponse,
        ReceiptsResponse, TipsResponse, TreasuryResponse, UtxoChangesResponse as MilestoneUTXOChanges,
    },
};
use crypto::{
    hashes::{blake2b::Blake2b256, Digest},
    keys::slip10::Seed,
};

#[cfg(feature = "mqtt")]
use rumqttc::AsyncClient as MqttClient;
#[cfg(any(feature = "mqtt", not(feature = "wasm")))]
use tokio::sync::{
    watch::{Receiver as WatchReceiver, Sender as WatchSender},
    RwLock,
};
#[cfg(not(feature = "wasm"))]
use tokio::{
    runtime::Runtime,
    sync::broadcast::{Receiver, Sender},
    time::{sleep, Duration as TokioDuration},
};
use url::Url;

use std::{
    collections::{HashMap, HashSet},
    convert::{TryFrom, TryInto},
    hash::Hash,
    str::FromStr,
    sync::Arc,
    time::Duration,
};

/// NodeInfo wrapper which contains the nodeinfo and the url from the node (useful when multiple nodes are used)
#[derive(Debug, Serialize, Deserialize)]
pub struct NodeInfoWrapper {
    /// The returned nodeinfo
    pub nodeinfo: NodeInfo,
    /// The url from the node which returned the nodeinfo
    pub url: String,
}

#[derive(Debug, Serialize, Clone, Copy)]
/// Milestone data.
pub struct MilestoneResponse {
    /// Milestone index.
    pub index: u32,
    /// Milestone message id.
    pub message_id: MessageId,
    /// Milestone timestamp.
    pub timestamp: u64,
}

#[cfg(feature = "mqtt")]
type TopicHandler = Box<dyn Fn(&TopicEvent) + Send + Sync>;
#[cfg(feature = "mqtt")]
pub(crate) type TopicHandlerMap = HashMap<Topic, Vec<Arc<TopicHandler>>>;

/// An event from a MQTT topic.
#[cfg(feature = "mqtt")]
#[derive(Debug, Clone, serde::Serialize)]
pub struct TopicEvent {
    /// the MQTT topic.
    pub topic: String,
    /// The MQTT event payload.
    pub payload: String,
}

/// Mqtt events.
#[cfg(feature = "mqtt")]
#[derive(Debug, Clone, PartialEq, Eq)]
pub enum MqttEvent {
    /// Client was connected.
    Connected,
    /// Client was disconnected.
    Disconnected,
}

/// The MQTT broker options.
#[cfg(feature = "mqtt")]
#[derive(Debug, Clone, serde::Deserialize)]
pub struct BrokerOptions {
    #[serde(default = "default_broker_automatic_disconnect", rename = "automaticDisconnect")]
    pub(crate) automatic_disconnect: bool,
    #[serde(default = "default_broker_timeout")]
    pub(crate) timeout: Duration,
    #[serde(rename = "maxReconnectionAttempts", default)]
    pub(crate) max_reconnection_attempts: usize,
}

#[cfg(feature = "mqtt")]
fn default_broker_automatic_disconnect() -> bool {
    true
}

#[cfg(feature = "mqtt")]
fn default_broker_timeout() -> Duration {
    Duration::from_secs(30)
}

#[cfg(feature = "mqtt")]
fn default_max_reconnection_attempts() -> usize {
    3
}

#[cfg(feature = "mqtt")]
impl Default for BrokerOptions {
    fn default() -> Self {
        Self {
            automatic_disconnect: default_broker_automatic_disconnect(),
            timeout: default_broker_timeout(),
            max_reconnection_attempts: default_max_reconnection_attempts(),
        }
    }
}

#[cfg(feature = "mqtt")]
impl BrokerOptions {
    /// Creates the default broker options.
    pub fn new() -> Self {
        Default::default()
    }

    /// Whether the MQTT broker should be automatically disconnected when all topics are unsubscribed or not.
    pub fn automatic_disconnect(mut self, automatic_disconnect: bool) -> Self {
        self.automatic_disconnect = automatic_disconnect;
        self
    }

    /// Sets the timeout used for the MQTT operations.
    pub fn timeout(mut self, timeout: Duration) -> Self {
        self.timeout = timeout;
        self
    }

    /// Sets the maximum number of reconnection attempts.
    pub fn max_reconnection_attempts(mut self, max_reconnection_attempts: usize) -> Self {
        self.max_reconnection_attempts = max_reconnection_attempts;
        self
    }
}

/// The miner builder.
#[derive(Default)]
pub struct ClientMinerBuilder {
    local_pow: bool,
    cancel: MinerCancel,
}

impl ClientMinerBuilder {
    /// Sets the local PoW config
    pub fn with_local_pow(mut self, value: bool) -> Self {
        self.local_pow = value;
        self
    }
    /// Set cancel miner
    pub fn with_cancel(mut self, cancel: MinerCancel) -> Self {
        self.cancel = cancel;
        self
    }
}

impl NonceProviderBuilder for ClientMinerBuilder {
    type Provider = ClientMiner;

    fn new() -> Self {
        Self::default()
    }

    fn finish(self) -> ClientMiner {
        ClientMiner {
            local_pow: self.local_pow,
            cancel: self.cancel,
        }
    }
}

/// The miner used for PoW
pub struct ClientMiner {
    local_pow: bool,
    cancel: MinerCancel,
}

impl NonceProvider for ClientMiner {
    type Builder = ClientMinerBuilder;
    type Error = crate::Error;

    fn nonce(&self, bytes: &[u8], target_score: f64) -> std::result::Result<u64, Self::Error> {
        if self.local_pow {
            MinerBuilder::new()
                .with_num_workers(num_cpus::get())
                .with_cancel(self.cancel.clone())
                .finish()
                .nonce(bytes, target_score)
                .map_err(|e| crate::Error::Pow(e.to_string()))
        } else {
            Ok(0)
        }
    }
}

/// Each of the node APIs the client uses.
#[derive(Eq, PartialEq, Hash)]
pub enum Api {
    /// `get_health` API
    GetHealth,
    /// `get_info`API
    GetInfo,
    /// `get_peers`API
    GetPeers,
    /// `get_tips` API
    GetTips,
    /// `post_message` API
    PostMessage,
    /// `post_message` API with remote pow
    PostMessageWithRemotePow,
    /// `get_output` API
    GetOutput,
    /// `get_milestone` API
    GetMilestone,
    /// `get_message` API
    GetMessage,
    /// `get_balance` API
    GetBalance,
}

impl FromStr for Api {
    type Err = String;

    fn from_str(s: &str) -> std::result::Result<Self, Self::Err> {
        let t = match s {
            "GetHealth" => Self::GetHealth,
            "GetInfo" => Self::GetInfo,
            "GetPeers" => Self::GetPeers,
            "GetTips" => Self::GetTips,
            "PostMessage" => Self::PostMessage,
            "PostMessageWithRemotePow" => Self::PostMessageWithRemotePow,
            "GetOutput" => Self::GetOutput,
            "GetMilestone" => Self::GetMilestone,
            "GetMessage" => Self::GetMessage,
            "GetBalance" => Self::GetBalance,
            _ => return Err(format!("unknown api kind `{}`", s)),
        };
        Ok(t)
    }
}

/// An instance of the client using HORNET or Bee URI
pub struct Client {
    #[allow(dead_code)]
    #[cfg(not(feature = "wasm"))]
    pub(crate) runtime: Option<Runtime>,
    /// Node manager
    pub(crate) node_manager: crate::node_manager::NodeManager,
    /// Flag to stop the node syncing
    #[cfg(not(feature = "wasm"))]
    pub(crate) sync_kill_sender: Option<Arc<Sender<()>>>,
    /// A MQTT client to subscribe/unsubscribe to topics.
    #[cfg(feature = "mqtt")]
    pub(crate) mqtt_client: Option<MqttClient>,
    #[cfg(feature = "mqtt")]
    pub(crate) mqtt_topic_handlers: Arc<RwLock<TopicHandlerMap>>,
    #[cfg(feature = "mqtt")]
    pub(crate) broker_options: BrokerOptions,
    #[cfg(feature = "mqtt")]
    pub(crate) mqtt_event_channel: (Arc<WatchSender<MqttEvent>>, WatchReceiver<MqttEvent>),
    #[cfg(feature = "wasm")]
    pub(crate) network_info: Arc<std::sync::RwLock<NetworkInfo>>,
    #[cfg(not(feature = "wasm"))]
    pub(crate) network_info: Arc<RwLock<NetworkInfo>>,
    /// HTTP request timeout.
    pub(crate) request_timeout: Duration,
    /// HTTP request timeout for each API call.
    pub(crate) api_timeout: HashMap<Api, Duration>,
}

impl std::fmt::Debug for Client {
    fn fmt(&self, f: &mut std::fmt::Formatter<'_>) -> std::fmt::Result {
        let mut d = f.debug_struct("Client");
        d.field("node_manager", &self.node_manager);
        #[cfg(feature = "mqtt")]
        d.field("broker_options", &self.broker_options);
        d.field("network_info", &self.network_info).finish()
    }
}

impl Drop for Client {
    /// Gracefully shutdown the `Client`
    fn drop(&mut self) {
        #[cfg(not(feature = "wasm"))]
        if let Some(sender) = self.sync_kill_sender.take() {
            sender.send(()).expect("failed to stop syncing process");
        }

        #[cfg(not(feature = "wasm"))]
        if let Some(runtime) = self.runtime.take() {
            runtime.shutdown_background();
        }

        #[cfg(feature = "mqtt")]
        if let Some(mqtt_client) = self.mqtt_client.take() {
            std::thread::spawn(move || {
                // ignore errors in case the event loop was already dropped
                // .cancel() finishes the event loop right away
                let _ = crate::async_runtime::block_on(mqtt_client.cancel());
            })
            .join()
            .unwrap();
        }
    }
}

impl Client {
    /// Create the builder to instntiate the IOTA Client.
    pub fn builder() -> ClientBuilder {
        ClientBuilder::new()
    }

    /// Sync the node lists per node_sync_interval milliseconds
    #[cfg(not(feature = "wasm"))]
    pub(crate) fn start_sync_process(
        runtime: &Runtime,
        sync: Arc<RwLock<HashSet<Url>>>,
        nodes: HashSet<Url>,
        node_sync_interval: Duration,
        network_info: Arc<RwLock<NetworkInfo>>,
        mut kill: Receiver<()>,
    ) {
        let node_sync_interval = TokioDuration::from_nanos(
            node_sync_interval
                .as_nanos()
                .try_into()
                .expect("Node sync interval parsing failed."),
        );

        runtime.spawn(async move {
            loop {
                tokio::select! {
                    _ = async {
                            // delay first since the first `sync_nodes` call is made by the builder
                            // to ensure the node list is filled before the client is used
                            sleep(node_sync_interval).await;
                            Client::sync_nodes(&sync, &nodes, &network_info).await;
                    } => {}
                    _ = kill.recv() => {}
                }
            }
        });
    }

    #[cfg(not(feature = "wasm"))]
    pub(crate) async fn sync_nodes(
        sync: &Arc<RwLock<HashSet<Url>>>,
        nodes: &HashSet<Url>,
        network_info: &Arc<RwLock<NetworkInfo>>,
    ) {
        let mut synced_nodes = HashSet::new();
        let mut network_nodes: HashMap<String, Vec<(NodeInfo, Url)>> = HashMap::new();
        for node_url in nodes {
            // Put the healthy node url into the network_nodes
            if let Ok(info) = Client::get_node_info(&node_url.to_string()).await {
                if info.is_healthy {
                    match network_nodes.get_mut(&info.network_id) {
                        Some(network_id_entry) => {
                            network_id_entry.push((info, node_url.clone()));
                        }
                        None => match &network_info.read().await.network {
                            Some(id) => {
                                if info.network_id.contains(id) {
                                    network_nodes.insert(info.network_id.clone(), vec![(info, node_url.clone())]);
                                }
                            }
                            None => {
                                network_nodes.insert(info.network_id.clone(), vec![(info, node_url.clone())]);
                            }
                        },
                    }
                }
            }
        }
        // Get network_id with the most nodes
        let mut most_nodes = ("network_id", 0);
        for (network_id, node) in network_nodes.iter() {
            if node.len() > most_nodes.1 {
                most_nodes.0 = network_id;
                most_nodes.1 = node.len();
            }
        }
        if let Some(nodes) = network_nodes.get(most_nodes.0) {
            for (info, node_url) in nodes.iter() {
                let mut client_network_info = network_info.write().await;
                client_network_info.network_id = hash_network(&info.network_id).ok();
                client_network_info.min_pow_score = info.min_pow_score;
                client_network_info.bech32_hrp = info.bech32_hrp.clone();
                if !client_network_info.local_pow {
                    if info.features.contains(&"PoW".to_string()) {
                        synced_nodes.insert(node_url.clone());
                    }
                } else {
                    synced_nodes.insert(node_url.clone());
                }
            }
        }

        // Update the sync list
        *sync.write().await = synced_nodes;
    }

    /// Get a node candidate from the synced node pool.
    pub(crate) async fn get_node(&self) -> Result<Url> {
        if let Some(primary_node) = &self.node_manager.primary_node {
            return Ok(primary_node.clone());
        }
        let pool = if self.node_manager.sync {
            #[cfg(not(feature = "wasm"))]
            {
                self.node_manager.synced_nodes.read().await.clone()
            }
            #[cfg(feature = "wasm")]
            {
                self.node_manager.nodes.clone()
            }
        } else {
            self.node_manager.nodes.clone()
        };
        Ok(pool.into_iter().next().ok_or(Error::SyncedNodePoolEmpty)?)
    }

    /// Gets the network id of the node we're connecting to.
    pub async fn get_network_id(&self) -> Result<u64> {
        let network_info = self.get_network_info().await?;
        network_info
            .network_id
            .ok_or(Error::MissingParameter("Missing network id."))
    }

    /// Gets the miner to use based on the PoW setting
    pub async fn get_pow_provider(&self) -> ClientMiner {
        ClientMinerBuilder::new()
            .with_local_pow(self.get_local_pow().await)
            .finish()
    }

    /// Gets the network related information such as network_id and min_pow_score
    /// and if it's the default one, sync it first.
    pub async fn get_network_info(&self) -> Result<NetworkInfo> {
        #[cfg(feature = "wasm")]
        let not_synced = {
            self.network_info
                .read()
                .expect("Couln't read network info")
                .network_id
                .is_none()
        };
        #[cfg(not(feature = "wasm"))]
        let not_synced = { self.network_info.read().await.network_id.is_none() };
        if not_synced {
            let info = self.get_info().await?.nodeinfo;
            let network_id = hash_network(&info.network_id).ok();
            #[cfg(feature = "wasm")]
            {
                let mut client_network_info = self.network_info.write().expect("Cannot write network info");
                client_network_info.network_id = network_id;
                client_network_info.min_pow_score = info.min_pow_score;
                client_network_info.bech32_hrp = info.bech32_hrp;
            }
            #[cfg(not(feature = "wasm"))]
            {
                let mut client_network_info = self.network_info.write().await;
                client_network_info.network_id = network_id;
                client_network_info.min_pow_score = info.min_pow_score;
                client_network_info.bech32_hrp = info.bech32_hrp;
            }
        }
        let res = {
            #[cfg(feature = "wasm")]
            {
                self.network_info.read().expect("Failed to read network info").clone()
            }
            #[cfg(not(feature = "wasm"))]
            {
                self.network_info.read().await.clone()
            }
        };
        Ok(res)
    }

    /// returns the bech32_hrp
    pub async fn get_bech32_hrp(&self) -> Result<String> {
        Ok(self.get_network_info().await?.bech32_hrp)
    }

    /// returns the min pow score
    pub async fn get_min_pow_score(&self) -> Result<f64> {
        Ok(self.get_network_info().await?.min_pow_score)
    }

    /// returns the tips interval
    #[cfg(not(feature = "wasm"))]
    pub async fn get_tips_interval(&self) -> u64 {
        self.network_info.read().await.tips_interval
    }

    /// returns the local pow
    pub async fn get_local_pow(&self) -> bool {
        #[cfg(feature = "wasm")]
        {
            self.network_info.read().expect("Failed to read network info").local_pow
        }
        #[cfg(not(feature = "wasm"))]
        {
            self.network_info.read().await.local_pow
        }
    }

    /// returns the unsynced nodes.
    #[cfg(not(feature = "wasm"))]
    pub async fn unsynced_nodes(&self) -> HashSet<&Url> {
        let synced = self.node_manager.synced_nodes.read().await;
        self.node_manager
            .nodes
            .iter()
            .filter(|node| !synced.contains(node))
            .collect()
    }

    ///////////////////////////////////////////////////////////////////////
    // MQTT API
    //////////////////////////////////////////////////////////////////////

    /// Returns a handle to the MQTT topics manager.
    #[cfg(feature = "mqtt")]
    pub fn subscriber(&mut self) -> MqttManager<'_> {
        MqttManager::new(self)
    }

    /// Returns the mqtt event receiver.
    #[cfg(feature = "mqtt")]
    pub fn mqtt_event_receiver(&self) -> WatchReceiver<MqttEvent> {
        self.mqtt_event_channel.1.clone()
    }

    //////////////////////////////////////////////////////////////////////
    // Node API
    //////////////////////////////////////////////////////////////////////

    pub(crate) fn get_timeout(&self, api: Api) -> Duration {
        *self.api_timeout.get(&api).unwrap_or(&self.request_timeout)
    }

    /// GET /health endpoint
    pub async fn get_node_health(url: &str) -> Result<bool> {
        let mut url = Url::parse(url)?;
        url.set_path("health");
        let status = crate::node_manager::HttpClient::new()
            .get(url.as_str(), GET_API_TIMEOUT)
            .await?
            .status();
        match status {
            200 => Ok(true),
            _ => Ok(false),
        }
    }

    /// GET /health endpoint
    pub async fn get_health(&self) -> Result<bool> {
        let mut url = self.get_node().await?;
        url.set_path("health");
        let status = self
            .node_manager
            .http_client
            .get(url.as_str(), GET_API_TIMEOUT)
            .await?
            .status();
        match status {
            200 => Ok(true),
            _ => Ok(false),
        }
    }

    /// GET /api/v1/info endpoint
    pub async fn get_node_info(url: &str) -> Result<NodeInfo> {
        let mut url = Url::parse(url)?;
        let path = "api/v1/info";
        url.set_path(path);
        #[derive(Debug, Serialize, Deserialize)]
        struct ResponseWrapper {
            data: NodeInfo,
        }
        let resp: ResponseWrapper = crate::node_manager::HttpClient::new()
            .get(url.as_str(), GET_API_TIMEOUT)
            .await?
            .json()
            .await?;

        Ok(resp.data)
    }

    /// GET /api/v1/info endpoint
    pub async fn get_info(&self) -> Result<NodeInfoWrapper> {
        let path = "api/v1/info";

        let resp: NodeInfoWrapper = self
            .node_manager
            .get_request(path, None, self.get_timeout(Api::GetInfo))
            .await?;

        Ok(resp)
    }

    /// GET /api/v1/peers endpoint
    pub async fn get_peers(&self) -> Result<Vec<PeerDto>> {
        let path = "api/v1/peers";
        #[derive(Debug, Serialize, Deserialize)]
        struct ResponseWrapper {
            data: Vec<PeerDto>,
        }
        let resp: ResponseWrapper = self
            .node_manager
            .get_request(path, None, self.get_timeout(Api::GetPeers))
            .await?;

        Ok(resp.data)
    }

    /// GET /api/v1/tips endpoint
    pub async fn get_tips(&self) -> Result<Vec<MessageId>> {
        let path = "api/v1/tips";
        #[derive(Debug, Serialize, Deserialize)]
        struct ResponseWrapper {
            data: TipsResponse,
        }
        let resp: ResponseWrapper = self
            .node_manager
            .get_request(path, None, self.get_timeout(Api::GetTips))
            .await?;

        let mut tips = Vec::new();
        for tip in resp.data.tip_message_ids {
            let mut new_tip = [0u8; 32];
            hex::decode_to_slice(tip, &mut new_tip)?;
            tips.push(MessageId::from(new_tip));
        }
        Ok(tips)
    }

    /// POST /api/v1/messages endpoint
    pub async fn post_message(&self, message: &Message) -> Result<MessageId> {
        let path = "api/v1/messages";

        let timeout = if self.get_local_pow().await {
            self.get_timeout(Api::PostMessage)
        } else {
            self.get_timeout(Api::PostMessageWithRemotePow)
        };
        #[derive(Debug, Serialize, Deserialize)]
        struct ResponseWrapper {
            data: MessageIdWrapper,
        }
        #[derive(Debug, Serialize, Deserialize)]
        struct MessageIdWrapper {
            #[serde(rename = "messageId")]
            message_id: String,
        }
        let resp: ResponseWrapper = self
            .node_manager
            .post_request_bytes(path, timeout, &message.pack_new(), self.get_local_pow().await)
            .await?;

        let mut message_id_bytes = [0u8; 32];
        hex::decode_to_slice(resp.data.message_id, &mut message_id_bytes)?;
        Ok(MessageId::from(message_id_bytes))
    }

    /// POST JSON to /api/v1/messages endpoint
    pub async fn post_message_json(&self, message: &Message) -> Result<MessageId> {
        let path = "api/v1/messages";

        let timeout = if self.get_local_pow().await {
            self.get_timeout(Api::PostMessage)
        } else {
            self.get_timeout(Api::PostMessageWithRemotePow)
        };
        let message = MessageDto::try_from(message).map_err(crate::Error::DtoError)?;
        #[derive(Debug, Serialize, Deserialize)]
        struct ResponseWrapper {
            data: MessageIdWrapper,
        }
        #[derive(Debug, Serialize, Deserialize)]
        struct MessageIdWrapper {
            #[serde(rename = "messageId")]
            message_id: String,
        }

        let resp: ResponseWrapper = self
            .node_manager
            .post_request_json(
                path,
                timeout,
                serde_json::to_value(message)?,
                self.get_local_pow().await,
            )
            .await?;

        let mut message_id_bytes = [0u8; 32];
        hex::decode_to_slice(resp.data.message_id, &mut message_id_bytes)?;
        Ok(MessageId::from(message_id_bytes))
    }

    /// GET /api/v1/messages/{messageId} endpoint
    pub fn get_message(&self) -> GetMessageBuilder<'_> {
        GetMessageBuilder::new(self)
    }

    /// GET /api/v1/outputs/{outputId} endpoint
    /// Find an output by its transaction_id and corresponding output_index.
    pub async fn get_output(&self, output_id: &UtxoInput) -> Result<OutputResponse> {
        let path = &format!(
            "api/v1/outputs/{}{}",
            output_id.output_id().transaction_id().to_string(),
            hex::encode(output_id.output_id().index().to_le_bytes())
        );

        #[derive(Debug, Serialize, Deserialize)]
        struct ResponseWrapper {
            data: OutputResponse,
        }
        let resp: ResponseWrapper = self
            .node_manager
            .get_request(path, None, self.get_timeout(Api::GetOutput))
            .await?;

        Ok(resp.data)
    }

    /// Find all outputs based on the requests criteria. This method will try to query multiple nodes if
    /// the request amount exceeds individual node limit.
    pub async fn find_outputs(&self, outputs: &[UtxoInput], addresses: &[String]) -> Result<Vec<OutputResponse>> {
        let mut output_metadata = Vec::<OutputResponse>::new();
        // Use a `HashSet` to prevent duplicate output.
        let mut output_to_query = HashSet::<UtxoInput>::new();

        // Collect the `UtxoInput` in the HashSet.
        for output in outputs {
            output_to_query.insert(output.to_owned());
        }

        // Use `get_address()` API to get the address outputs first,
        // then collect the `UtxoInput` in the HashSet.
        for address in addresses {
            let address_outputs = self.get_address().outputs(&address, Default::default()).await?;
            for output in address_outputs.iter() {
                output_to_query.insert(output.to_owned());
            }
        }

        // Use `get_output` API to get the `OutputMetadata`.
        for output in output_to_query {
            let meta_data = self.get_output(&output).await?;
            output_metadata.push(meta_data);
        }
        Ok(output_metadata)
    }

    /// GET /api/v1/addresses/{address} endpoint
    pub fn get_address(&self) -> GetAddressBuilder<'_> {
        GetAddressBuilder::new(self)
    }

    /// GET /api/v1/milestones/{index} endpoint
    /// Get the milestone by the given index.
    pub async fn get_milestone(&self, index: u32) -> Result<MilestoneResponse> {
        let path = &format!("api/v1/milestones/{}", index);
        #[derive(Debug, Serialize, Deserialize)]
        struct ResponseWrapper {
            data: MilestoneResponseDto,
        }

        let resp: ResponseWrapper = self
            .node_manager
            .get_request(path, None, self.get_timeout(Api::GetMilestone))
            .await?;

        let milestone = resp.data;
        let mut message_id = [0u8; 32];
        hex::decode_to_slice(milestone.message_id, &mut message_id)?;
        Ok(MilestoneResponse {
            index: milestone.milestone_index,
            message_id: MessageId::new(message_id),
            timestamp: milestone.timestamp,
        })
    }

    /// GET /api/v1/milestones/{index}/utxo-changes endpoint
    /// Get the milestone by the given index.
    pub async fn get_milestone_utxo_changes(&self, index: u32) -> Result<MilestoneUTXOChanges> {
        let path = &format!("api/v1/milestones/{}/utxo-changes", index);
        #[derive(Debug, Serialize, Deserialize)]
        struct ResponseWrapper {
            data: MilestoneUTXOChanges,
        }
        let resp: ResponseWrapper = self
            .node_manager
            .get_request(path, None, self.get_timeout(Api::GetMilestone))
            .await?;

        Ok(resp.data)
    }

    /// GET /api/v1/receipts endpoint
    /// Get all receipts.
    pub async fn get_receipts(&self) -> Result<Vec<ReceiptDto>> {
        let path = &"api/v1/receipts";
        #[derive(Debug, Serialize, Deserialize)]
        struct ResponseWrapper {
            data: ReceiptsResponseWrapper,
        }
        #[derive(Debug, Serialize, Deserialize)]
        struct ReceiptsResponseWrapper {
            receipts: ReceiptsResponse,
        }
        let resp: ResponseWrapper = self.node_manager.get_request(path, None, GET_API_TIMEOUT).await?;

        Ok(resp.data.receipts.0)
    }

    /// GET /api/v1/receipts/{migratedAt} endpoint
    /// Get the receipts by the given milestone index.
    pub async fn get_receipts_migrated_at(&self, milestone_index: u32) -> Result<Vec<ReceiptDto>> {
        let path = &format!("api/v1/receipts/{}", milestone_index);
        #[derive(Debug, Serialize, Deserialize)]
        struct ResponseWrapper {
            data: ReceiptsResponseWrapper,
        }
        #[derive(Debug, Serialize, Deserialize)]
        struct ReceiptsResponseWrapper {
            receipts: ReceiptsResponse,
        }
        let resp: ResponseWrapper = self.node_manager.get_request(path, None, GET_API_TIMEOUT).await?;

        Ok(resp.data.receipts.0)
    }

    /// GET /api/v1/treasury endpoint
    /// Get the treasury output.
    pub async fn get_treasury(&self) -> Result<TreasuryResponse> {
        let path = "api/v1/treasury";
        #[derive(Debug, Serialize, Deserialize)]
        struct ResponseWrapper {
            data: TreasuryResponse,
        }
        let resp: ResponseWrapper = self.node_manager.get_request(path, None, GET_API_TIMEOUT).await?;

        Ok(resp.data)
    }

    /// GET /api/v1/transactions/{transactionId}/included-message
    /// Returns the included message of the transaction.
    pub async fn get_included_message(&self, transaction_id: &TransactionId) -> Result<Message> {
        let path = &format!("api/v1/transactions/{}/included-message", transaction_id);
        #[derive(Debug, Serialize, Deserialize)]
        struct ResponseWrapper {
            data: MessageDto,
        }
        let resp: ResponseWrapper = self.node_manager.get_request(path, None, GET_API_TIMEOUT).await?;
        Ok(Message::try_from(&resp.data).map_err(crate::Error::DtoError)?)
    }
    /// Reattaches messages for provided message id. Messages can be reattached only if they are valid and haven't been
    /// confirmed for a while.
    pub async fn reattach(&self, message_id: &MessageId) -> Result<(MessageId, Message)> {
        let metadata = self.get_message().metadata(message_id).await?;
        if metadata.should_reattach.unwrap_or(false) {
            self.reattach_unchecked(message_id).await
        } else {
            Err(Error::NoNeedPromoteOrReattach(message_id.to_string()))
        }
    }

    /// Reattach a message without checking if it should be reattached
    pub async fn reattach_unchecked(&self, message_id: &MessageId) -> Result<(MessageId, Message)> {
        // Get the Message object by the MessageID.
        let message = self.get_message().data(message_id).await?;
        let reattach_message = {
            #[cfg(feature = "wasm")]
            {
                let network_id = self.get_network_id().await?;
                let mut message_builder = MessageBuilder::<ClientMiner>::new().with_network_id(network_id);
                if let Some(p) = message.payload().to_owned() {
                    message_builder = message_builder.with_payload(p)
                }
                message_builder.finish().map_err(Error::MessageError)?
            }
            #[cfg(not(feature = "wasm"))]
            {
                finish_pow(self, message.payload().to_owned()).await?
            }
        };

        // Post the modified
        let message_id = self.post_message(&reattach_message).await?;
        // Get message if we use remote PoW, because the node will change parents and nonce
        let msg = match self.get_local_pow().await {
            true => reattach_message,
            false => self.get_message().data(&message_id).await?,
        };
        Ok((message_id, msg))
    }

    /// Promotes a message. The method should validate if a promotion is necessary through get_message. If not, the
    /// method should error out and should not allow unnecessary promotions.
    pub async fn promote(&self, message_id: &MessageId) -> Result<(MessageId, Message)> {
        let metadata = self.get_message().metadata(message_id).await?;
        if metadata.should_promote.unwrap_or(false) {
            self.promote_unchecked(message_id).await
        } else {
            Err(Error::NoNeedPromoteOrReattach(message_id.to_string()))
        }
    }

    /// Promote a message without checking if it should be promoted
    pub async fn promote_unchecked(&self, message_id: &MessageId) -> Result<(MessageId, Message)> {
        // Create a new message (zero value message) for which one tip would be the actual message
        let mut tips = self.get_tips().await?;
        let min_pow_score = self.get_min_pow_score().await?;
        let network_id = self.get_network_id().await?;
        tips.push(*message_id);
        // Sort tips/parents
        tips.sort_unstable_by_key(|a| a.pack_new());
<<<<<<< HEAD
        tips.dedup();
        let promote_message = MessageBuilder::<ClientMiner>::new()
=======

        let nonce_provider = MinerBuilder::new().with_num_workers(num_cpus::get()).finish();
        let promote_message = MessageBuilder::<Miner>::new()
>>>>>>> 2722d6a4
            .with_network_id(network_id)
            .with_parents(Parents::new(tips)?)
            .with_nonce_provider(nonce_provider, min_pow_score)
            .finish()
            .map_err(|_| Error::TransactionError)?;

        let message_id = self.post_message(&promote_message).await?;
        // Get message if we use remote PoW, because the node will change parents and nonce
        let msg = match self.get_local_pow().await {
            true => promote_message,
            false => self.get_message().data(&message_id).await?,
        };
        Ok((message_id, msg))
    }

    //////////////////////////////////////////////////////////////////////
    // High level API
    //////////////////////////////////////////////////////////////////////

    /// A generic send function for easily sending transaction or indexation messages.
    pub fn message(&self) -> ClientMessageBuilder<'_> {
        ClientMessageBuilder::new(self)
    }

    /// Return a valid unspent address.
    pub fn get_unspent_address<'a>(&'a self, seed: &'a Seed) -> GetUnspentAddressBuilder<'a> {
        GetUnspentAddressBuilder::new(self, seed)
    }

    /// Return a list of addresses from the seed regardless of their validity.
    pub fn get_addresses<'a>(&'a self, seed: &'a Seed) -> GetAddressesBuilder<'a> {
        GetAddressesBuilder::new(seed).with_client(&self)
    }

    /// Find all messages by provided message IDs and/or indexation_keys.
    pub async fn find_messages<I: AsRef<[u8]>>(
        &self,
        indexation_keys: &[I],
        message_ids: &[MessageId],
    ) -> Result<Vec<Message>> {
        let mut messages = Vec::new();

        // Use a `HashSet` to prevent duplicate message_ids.
        let mut message_ids_to_query = HashSet::<MessageId>::new();

        // Collect the `MessageId` in the HashSet.
        for message_id in message_ids {
            message_ids_to_query.insert(message_id.to_owned());
        }

        // Use `get_message().index()` API to get the message ID first,
        // then collect the `MessageId` in the HashSet.
        for index in indexation_keys {
            let message_ids = self.get_message().index(index).await?;
            for message_id in message_ids.iter() {
                message_ids_to_query.insert(message_id.to_owned());
            }
        }

        // Use `get_message().data()` API to get the `Message`.
        for message_id in message_ids_to_query {
            let message = self.get_message().data(&message_id).await?;
            messages.push(message);
        }
        Ok(messages)
    }

    /// Return the balance for a provided seed and its wallet chain account index.
    /// Addresses with balance must be consecutive, so this method will return once it encounters a zero
    /// balance address.
    pub fn get_balance<'a>(&'a self, seed: &'a Seed) -> GetBalanceBuilder<'a> {
        GetBalanceBuilder::new(self, seed)
    }

    /// Return the balance in iota for the given addresses; No seed or security level needed to do this
    /// since we are only checking and already know the addresses.
    pub async fn get_address_balances(&self, addresses: &[String]) -> Result<Vec<BalanceAddressResponse>> {
        let mut address_balance_pairs = Vec::new();
        for address in addresses {
            let balance_response = self.get_address().balance(&address).await?;
            address_balance_pairs.push(balance_response);
        }
        Ok(address_balance_pairs)
    }

    /// Transforms bech32 to hex
    pub fn bech32_to_hex(bech32: &str) -> crate::Result<String> {
        let address = Address::try_from_bech32(bech32)?;
        if let Address::Ed25519(ed) = address {
            return Ok(ed.to_string());
        }

        Err(crate::Error::FailedToParseBech32ToHex)
    }

    /// Transforms hex to bech32
    pub async fn hex_to_bech32(&self, hex: &str, bech32_hrp: Option<&str>) -> crate::Result<String> {
        let address: Ed25519Address = hex.parse::<Ed25519Address>()?;
        match bech32_hrp {
            Some(hrp) => Ok(Address::Ed25519(address).to_bech32(hrp)),
            None => Ok(Address::Ed25519(address).to_bech32(self.get_bech32_hrp().await?.as_str())),
        }
    }

    /// Returns a valid Address parsed from a String.
    pub fn parse_bech32_address(address: &str) -> crate::Result<Address> {
        Ok(Address::try_from_bech32(address)?)
    }

    /// Checks if a String address is valid.
    pub fn is_address_valid(address: &str) -> bool {
        Address::try_from_bech32(address).is_ok()
    }

    /// Retries (promotes or reattaches) a message for provided message id. Message should only be
    /// retried only if they are valid and haven't been confirmed for a while.
    pub async fn retry(&self, message_id: &MessageId) -> Result<(MessageId, Message)> {
        // Get the metadata to check if it needs to promote or reattach
        let message_metadata = self.get_message().metadata(message_id).await?;
        if message_metadata.should_promote.unwrap_or(false) {
            self.promote_unchecked(message_id).await
        } else if message_metadata.should_reattach.unwrap_or(false) {
            self.reattach_unchecked(message_id).await
        } else {
            Err(Error::NoNeedPromoteOrReattach(message_id.to_string()))
        }
    }

    /// Retries (promotes or reattaches) a message for provided message id until it's included (referenced by a
    /// milestone). Default interval is 5 seconds and max attempts is 10. Returns reattached messages
    pub async fn retry_until_included(
        &self,
        message_id: &MessageId,
        interval: Option<u64>,
        max_attempts: Option<u64>,
    ) -> Result<Vec<(MessageId, Message)>> {
        // Attachments of the Message to check inclusion state
        let mut message_ids = vec![*message_id];
        // Reattached Messages that get returned
        let mut messages_with_id = Vec::new();
        for _ in 0..max_attempts.unwrap_or(10) {
            #[cfg(feature = "wasm")]
            std::thread::sleep(Duration::from_secs(interval.unwrap_or(5)));
            #[cfg(not(feature = "wasm"))]
            sleep(Duration::from_secs(interval.unwrap_or(5))).await;
            // Check inclusion state for each attachment
            let message_ids_len = message_ids.len();
            for (index, msg_id) in message_ids.clone().iter().enumerate() {
                let message_metadata = self.get_message().metadata(&msg_id).await?;
                if message_metadata.ledger_inclusion_state.is_some() {
                    return Ok(messages_with_id);
                }
                // Only reattach or promote latest attachment of the message
                if index == message_ids_len {
                    if message_metadata.should_promote.unwrap_or(false) {
                        // Safe to unwrap since we iterate over it
                        self.promote_unchecked(&message_ids.last().unwrap()).await?;
                    } else if message_metadata.should_reattach.unwrap_or(false) {
                        // Safe to unwrap since we iterate over it
                        let reattached = self.reattach_unchecked(&message_ids.last().unwrap()).await?;
                        message_ids.push(reattached.0);
                        messages_with_id.push(reattached);
                    }
                }
            }
        }
        Err(Error::TangleInclusionError(message_id.to_string()))
    }
}

/// Hash the network id str from the nodeinfo to an u64 for the messageBuilder
pub fn hash_network(network_id_string: &str) -> Result<u64> {
    let bytes = Blake2b256::digest(network_id_string.as_bytes())[0..8]
        .try_into()
        .map_err(|_e| Error::Blake2b256Error("Hashing the network id failed."))?;

    Ok(u64::from_le_bytes(bytes))
}<|MERGE_RESOLUTION|>--- conflicted
+++ resolved
@@ -13,7 +13,7 @@
     Address, Ed25519Address, Message, MessageBuilder, MessageId, Parents, TransactionId, UtxoInput,
 };
 use bee_pow::providers::{
-    miner::{Miner, MinerBuilder, MinerCancel},
+    miner::{MinerBuilder, MinerCancel},
     NonceProvider, NonceProviderBuilder,
 };
 use bee_rest_api::types::{
@@ -947,17 +947,12 @@
         tips.push(*message_id);
         // Sort tips/parents
         tips.sort_unstable_by_key(|a| a.pack_new());
-<<<<<<< HEAD
         tips.dedup();
+
         let promote_message = MessageBuilder::<ClientMiner>::new()
-=======
-
-        let nonce_provider = MinerBuilder::new().with_num_workers(num_cpus::get()).finish();
-        let promote_message = MessageBuilder::<Miner>::new()
->>>>>>> 2722d6a4
             .with_network_id(network_id)
             .with_parents(Parents::new(tips)?)
-            .with_nonce_provider(nonce_provider, min_pow_score)
+            .with_nonce_provider(self.get_pow_provider().await, min_pow_score)
             .finish()
             .map_err(|_| Error::TransactionError)?;
 
