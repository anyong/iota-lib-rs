// Copyright 2021 IOTA Stiftung
// SPDX-License-Identifier: Apache-2.0

//! The Client module to connect through HORNET or Bee with API usages
use crate::{
    api::*,
    builder::{ClientBuilder, NetworkInfo, GET_API_TIMEOUT},
    error::*,
    node::*,
};
use bee_common::packable::Packable;
use bee_message::prelude::{
    Address, Ed25519Address, Message, MessageBuilder, MessageId, Parents, TransactionId, UtxoInput,
};
use bee_pow::providers::{MinerBuilder, Provider as PowProvider, ProviderBuilder as PowProviderBuilder};
use bee_rest_api::types::{
    dtos::{MessageDto, PeerDto, ReceiptDto},
    responses::{
        BalanceAddressResponse, InfoResponse as NodeInfo, MilestoneResponse as MilestoneResponseDto, OutputResponse,
        ReceiptsResponse, TipsResponse, TreasuryResponse, UtxoChangesResponse as MilestoneUTXOChanges,
    },
};
use crypto::{
    hashes::{blake2b::Blake2b256, Digest},
    keys::slip10::Seed,
};

#[cfg(feature = "mqtt")]
use rumqttc::AsyncClient as MqttClient;
#[cfg(not(feature = "wasm"))]
use tokio::{
    runtime::Runtime,
    sync::{
        broadcast::{Receiver, Sender},
        watch::{Receiver as WatchReceiver, Sender as WatchSender},
        RwLock,
    },
    time::{sleep, Duration as TokioDuration},
};
use url::Url;

use std::{
    collections::{HashMap, HashSet},
    convert::{TryFrom, TryInto},
    hash::Hash,
    str::FromStr,
    sync::{atomic::AtomicBool, Arc},
    time::Duration,
};

/// NodeInfo wrapper which contains the nodeinfo and the url from the node (useful when multiple nodes are used)
#[derive(Debug, Serialize, Deserialize)]
pub struct NodeInfoWrapper {
    /// The returned nodeinfo
    pub nodeinfo: NodeInfo,
    /// The url from the node which returned the nodeinfo
    pub url: String,
}

#[derive(Debug, Serialize)]
/// Milestone data.
pub struct MilestoneResponse {
    /// Milestone index.
    pub index: u32,
    /// Milestone message id.
    pub message_id: MessageId,
    /// Milestone timestamp.
    pub timestamp: u64,
}

#[cfg(feature = "mqtt")]
type TopicHandler = Box<dyn Fn(&TopicEvent) + Send + Sync>;
#[cfg(feature = "mqtt")]
pub(crate) type TopicHandlerMap = HashMap<Topic, Vec<Arc<TopicHandler>>>;

/// An event from a MQTT topic.
#[cfg(feature = "mqtt")]
#[derive(Debug, Clone, serde::Serialize)]
pub struct TopicEvent {
    /// the MQTT topic.
    pub topic: String,
    /// The MQTT event payload.
    pub payload: String,
}

/// Mqtt events.
#[cfg(feature = "mqtt")]
#[derive(Debug, Clone, PartialEq, Eq)]
pub enum MqttEvent {
    /// Client was connected.
    Connected,
    /// Client was disconnected.
    Disconnected,
}

/// The MQTT broker options.
#[cfg(feature = "mqtt")]
#[derive(Debug, Clone, serde::Deserialize)]
pub struct BrokerOptions {
    #[serde(default = "default_broker_automatic_disconnect", rename = "automaticDisconnect")]
    pub(crate) automatic_disconnect: bool,
    #[serde(default = "default_broker_timeout")]
    pub(crate) timeout: Duration,
    #[serde(rename = "maxReconnectionAttempts", default)]
    pub(crate) max_reconnection_attempts: usize,
}

#[cfg(feature = "mqtt")]
fn default_broker_automatic_disconnect() -> bool {
    true
}

#[cfg(feature = "mqtt")]
fn default_broker_timeout() -> Duration {
    Duration::from_secs(30)
}

#[cfg(feature = "mqtt")]
fn default_max_reconnection_attempts() -> usize {
    3
}

#[cfg(feature = "mqtt")]
impl Default for BrokerOptions {
    fn default() -> Self {
        Self {
            automatic_disconnect: default_broker_automatic_disconnect(),
            timeout: default_broker_timeout(),
            max_reconnection_attempts: default_max_reconnection_attempts(),
        }
    }
}

#[cfg(feature = "mqtt")]
impl BrokerOptions {
    /// Creates the default broker options.
    pub fn new() -> Self {
        Default::default()
    }

    /// Whether the MQTT broker should be automatically disconnected when all topics are unsubscribed or not.
    pub fn automatic_disconnect(mut self, automatic_disconnect: bool) -> Self {
        self.automatic_disconnect = automatic_disconnect;
        self
    }

    /// Sets the timeout used for the MQTT operations.
    pub fn timeout(mut self, timeout: Duration) -> Self {
        self.timeout = timeout;
        self
    }

    /// Sets the maximum number of reconnection attempts.
    pub fn max_reconnection_attempts(mut self, max_reconnection_attempts: usize) -> Self {
        self.max_reconnection_attempts = max_reconnection_attempts;
        self
    }
}

/// The miner builder.
#[derive(Default)]
pub struct ClientMinerBuilder {
    local_pow: bool,
}

impl ClientMinerBuilder {
    /// Sets the local PoW config
    pub fn with_local_pow(mut self, value: bool) -> Self {
        self.local_pow = value;
        self
    }
}

impl PowProviderBuilder for ClientMinerBuilder {
    type Provider = ClientMiner;

    fn new() -> Self {
        Self::default()
    }

    fn finish(self) -> ClientMiner {
        ClientMiner {
            local_pow: self.local_pow,
        }
    }
}

/// The miner used for PoW
pub struct ClientMiner {
    local_pow: bool,
}

impl PowProvider for ClientMiner {
    type Builder = ClientMinerBuilder;
    type Error = crate::Error;

    fn nonce(
        &self,
        bytes: &[u8],
        target_score: f64,
        done: Option<Arc<AtomicBool>>,
    ) -> std::result::Result<u64, Self::Error> {
        if self.local_pow {
            MinerBuilder::new()
                .with_num_workers(num_cpus::get())
                .finish()
                .nonce(bytes, target_score, done)
                .map_err(|e| crate::Error::Pow(e.to_string()))
        } else {
            Ok(0)
        }
    }
}

/// Each of the node APIs the client uses.
#[derive(Eq, PartialEq, Hash)]
pub enum Api {
    /// `get_health` API
    GetHealth,
    /// `get_info`API
    GetInfo,
    /// `get_peers`API
    GetPeers,
    /// `get_tips` API
    GetTips,
    /// `post_message` API
    PostMessage,
    /// `post_message` API with remote pow
    PostMessageWithRemotePow,
    /// `get_output` API
    GetOutput,
    /// `get_milestone` API
    GetMilestone,
    /// `get_message` API
    GetMessage,
    /// `get_balance` API
    GetBalance,
}

impl FromStr for Api {
    type Err = String;

    fn from_str(s: &str) -> std::result::Result<Self, Self::Err> {
        let t = match s {
            "GetHealth" => Self::GetHealth,
            "GetInfo" => Self::GetInfo,
            "GetPeers" => Self::GetPeers,
            "GetTips" => Self::GetTips,
            "PostMessage" => Self::PostMessage,
            "PostMessageWithRemotePow" => Self::PostMessageWithRemotePow,
            "GetOutput" => Self::GetOutput,
            "GetMilestone" => Self::GetMilestone,
            "GetMessage" => Self::GetMessage,
            "GetBalance" => Self::GetBalance,
            _ => return Err(format!("unknown api kind `{}`", s)),
        };
        Ok(t)
    }
}

<<<<<<< HEAD
#[cfg(all(feature = "sync", not(feature = "async")))]
pub(crate) struct Response(ureq::Response);

#[cfg(all(feature = "sync", not(feature = "async")))]
impl From<ureq::Response> for Response {
    fn from(response: ureq::Response) -> Self {
        Self(response)
    }
}

#[cfg(all(feature = "sync", not(feature = "async")))]
impl Response {
    pub(crate) fn status(&self) -> u16 {
        self.0.status()
    }

    pub(crate) async fn json<T: DeserializeOwned>(self) -> Result<T> {
        self.0.into_json().map_err(Into::into)
    }

    pub(crate) async fn text(self) -> Result<String> {
        self.0.into_string().map_err(Into::into)
    }
}

#[cfg(feature = "async")]
pub(crate) struct Response(reqwest::Response);

#[cfg(feature = "async")]
impl Response {
    pub(crate) fn status(&self) -> u16 {
        self.0.status().as_u16()
    }

    pub(crate) async fn json<T: DeserializeOwned>(self) -> Result<T> {
        self.0.json().await.map_err(Into::into)
    }

    pub(crate) async fn text(self) -> Result<String> {
        self.0.text().await.map_err(Into::into)
    }
}

#[cfg(feature = "async")]
pub(crate) struct HttpClient {
    client: reqwest::Client,
}

#[cfg(all(feature = "sync", not(feature = "async")))]
pub(crate) struct HttpClient;

#[cfg(feature = "async")]
impl HttpClient {
    pub(crate) fn new() -> Self {
        Self {
            client: reqwest::Client::new(),
        }
    }

    async fn parse_response(response: reqwest::Response) -> Result<Response> {
        let status = response.status();
        if status.is_success() {
            Ok(Response(response))
        } else {
            Err(Error::ResponseError(status.as_u16(), response.text().await?))
        }
    }

    pub(crate) async fn get(&self, url: &str, timeout: Duration) -> Result<Response> {
        #[cfg(feature = "wasm")]
        {
            Self::parse_response(self.client.get(url).send().await?).await
        }
        #[cfg(not(feature = "wasm"))]
        {
            Self::parse_response(self.client.get(url).timeout(timeout).send().await?).await
        }
    }

    pub(crate) async fn post_bytes(&self, url: &str, timeout: Duration, body: &[u8]) -> Result<Response> {
        Self::parse_response(
            #[cfg(feature = "wasm")]
            self.client.post(url).body(body.to_vec()).send().await?,
            #[cfg(not(feature = "wasm"))]
            self.client
                .post(url)
                .timeout(timeout)
                .body(body.to_vec())
                .send()
                .await?,
        )
        .await
    }

    pub(crate) async fn post_json(&self, url: &str, timeout: Duration, json: Value) -> Result<Response> {
        #[cfg(feature = "wasm")]
        {
            Self::parse_response(self.client.post(url).json(&json).send().await?).await
        }
        #[cfg(not(feature = "wasm"))]
        {
            Self::parse_response(self.client.post(url).timeout(timeout).json(&json).send().await?).await
        }
    }
}

#[cfg(all(feature = "sync", not(feature = "async")))]
impl HttpClient {
    pub(crate) fn new() -> Self {
        Self {}
    }

    pub(crate) async fn get(&self, url: &str, timeout: Duration) -> Result<Response> {
        Ok(Self::get_ureq_agent(timeout).get(url).call()?.into())
    }

    pub(crate) async fn post_bytes(&self, url: &str, timeout: Duration, body: &[u8]) -> Result<Response> {
        Ok(Self::get_ureq_agent(timeout).post(url).send_bytes(body)?.into())
    }

    pub(crate) async fn post_json(&self, url: &str, timeout: Duration, json: Value) -> Result<Response> {
        Ok(Self::get_ureq_agent(timeout).post(url).send_json(json)?.into())
    }

    fn get_ureq_agent(timeout: Duration) -> Agent {
        AgentBuilder::new().timeout_read(timeout).timeout_write(timeout).build()
    }
}

=======
>>>>>>> 7a9ef60f
/// An instance of the client using HORNET or Bee URI
pub struct Client {
    #[allow(dead_code)]
    #[cfg(not(feature = "wasm"))]
    pub(crate) runtime: Option<Runtime>,
<<<<<<< HEAD
    /// Node pool.
    pub(crate) nodes: HashSet<Url>,
    /// Node pool of synced IOTA nodes
    #[cfg(feature = "wasm")]
    pub(crate) sync: Arc<HashSet<Url>>,
    #[cfg(not(feature = "wasm"))]
    pub(crate) sync: Arc<RwLock<HashSet<Url>>>,
=======
    /// Node manager
    pub(crate) node_manager: crate::node_manager::NodeManager,
>>>>>>> 7a9ef60f
    /// Flag to stop the node syncing
    #[cfg(not(feature = "wasm"))]
    pub(crate) sync_kill_sender: Option<Arc<Sender<()>>>,
    /// A MQTT client to subscribe/unsubscribe to topics.
    #[cfg(feature = "mqtt")]
    pub(crate) mqtt_client: Option<MqttClient>,
    #[cfg(feature = "mqtt")]
    pub(crate) mqtt_topic_handlers: Arc<RwLock<TopicHandlerMap>>,
    #[cfg(feature = "mqtt")]
    pub(crate) broker_options: BrokerOptions,
    #[cfg(feature = "mqtt")]
    pub(crate) mqtt_event_channel: (Arc<WatchSender<MqttEvent>>, WatchReceiver<MqttEvent>),
    #[cfg(feature = "wasm")]
    pub(crate) network_info: Arc<std::sync::RwLock<NetworkInfo>>,
    #[cfg(not(feature = "wasm"))]
    pub(crate) network_info: Arc<RwLock<NetworkInfo>>,
    /// HTTP request timeout.
    pub(crate) request_timeout: Duration,
    /// HTTP request timeout for each API call.
    pub(crate) api_timeout: HashMap<Api, Duration>,
}

impl std::fmt::Debug for Client {
    fn fmt(&self, f: &mut std::fmt::Formatter<'_>) -> std::fmt::Result {
        let mut d = f.debug_struct("Client");
        d.field("node_manager", &self.node_manager);
        #[cfg(feature = "mqtt")]
        d.field("broker_options", &self.broker_options);
        d.field("network_info", &self.network_info).finish()
    }
}

impl Drop for Client {
    /// Gracefully shutdown the `Client`
    fn drop(&mut self) {
        #[cfg(not(feature = "wasm"))]
        if let Some(sender) = self.sync_kill_sender.take() {
            sender.send(()).expect("failed to stop syncing process");
        }

        #[cfg(not(feature = "wasm"))]
        if let Some(runtime) = self.runtime.take() {
            runtime.shutdown_background();
        }

        #[cfg(feature = "mqtt")]
        if let Some(mqtt_client) = self.mqtt_client.take() {
            std::thread::spawn(move || {
                // ignore errors in case the event loop was already dropped
                // .cancel() finishes the event loop right away
                let _ = crate::async_runtime::block_on(mqtt_client.cancel());
            })
            .join()
            .unwrap();
        }
    }
}

impl Client {
    /// Create the builder to instntiate the IOTA Client.
    pub fn builder() -> ClientBuilder {
        ClientBuilder::new()
    }

    /// Sync the node lists per node_sync_interval milliseconds
    #[cfg(not(feature = "wasm"))]
    pub(crate) fn start_sync_process(
        runtime: &Runtime,
        sync: Arc<RwLock<HashSet<Url>>>,
        nodes: HashSet<Url>,
        node_sync_interval: Duration,
        network_info: Arc<RwLock<NetworkInfo>>,
        mut kill: Receiver<()>,
    ) {
        let node_sync_interval = TokioDuration::from_nanos(
            node_sync_interval
                .as_nanos()
                .try_into()
                .expect("Node sync interval parsing failed."),
        );

        runtime.spawn(async move {
            loop {
                tokio::select! {
                    _ = async {
                            // delay first since the first `sync_nodes` call is made by the builder
                            // to ensure the node list is filled before the client is used
                            sleep(node_sync_interval).await;
                            Client::sync_nodes(&sync, &nodes, &network_info).await;
                    } => {}
                    _ = kill.recv() => {}
                }
            }
        });
    }

    #[cfg(not(feature = "wasm"))]
    pub(crate) async fn sync_nodes(
        sync: &Arc<RwLock<HashSet<Url>>>,
        nodes: &HashSet<Url>,
        network_info: &Arc<RwLock<NetworkInfo>>,
    ) {
        let mut synced_nodes = HashSet::new();
        let mut network_nodes: HashMap<String, Vec<(NodeInfo, Url)>> = HashMap::new();
        for node_url in nodes {
            // Put the healthy node url into the network_nodes
            if let Ok(info) = Client::get_node_info(&node_url.to_string()).await {
                if info.is_healthy {
                    match network_nodes.get_mut(&info.network_id) {
                        Some(network_id_entry) => {
                            network_id_entry.push((info, node_url.clone()));
                        }
                        None => match &network_info.read().await.network {
                            Some(id) => {
                                if info.network_id.contains(id) {
                                    network_nodes.insert(info.network_id.clone(), vec![(info, node_url.clone())]);
                                }
                            }
                            None => {
                                network_nodes.insert(info.network_id.clone(), vec![(info, node_url.clone())]);
                            }
                        },
                    }
                }
            }
        }
        // Get network_id with the most nodes
        let mut most_nodes = ("network_id", 0);
        for (network_id, node) in network_nodes.iter() {
            if node.len() > most_nodes.1 {
                most_nodes.0 = network_id;
                most_nodes.1 = node.len();
            }
        }
        if let Some(nodes) = network_nodes.get(most_nodes.0) {
            for (info, node_url) in nodes.iter() {
                let mut client_network_info = network_info.write().await;
                client_network_info.network_id = hash_network(&info.network_id).ok();
                client_network_info.min_pow_score = info.min_pow_score;
                client_network_info.bech32_hrp = info.bech32_hrp.clone();
                if !client_network_info.local_pow {
                    if info.features.contains(&"PoW".to_string()) {
                        synced_nodes.insert(node_url.clone());
                    }
                } else {
                    synced_nodes.insert(node_url.clone());
                }
            }
        }

        // Update the sync list
        *sync.write().await = synced_nodes;
    }

    /// Get a node candidate from the synced node pool.
    pub(crate) async fn get_node(&self) -> Result<Url> {
<<<<<<< HEAD
        #[cfg(feature = "wasm")]
        let pool = self.nodes.clone();
        #[cfg(not(feature = "wasm"))]
        let pool = self.sync.read().await;
        Ok(pool.iter().next().ok_or(Error::SyncedNodePoolEmpty)?.clone())
=======
        if let Some(primary_node) = &self.node_manager.primary_node {
            return Ok(primary_node.clone());
        }
        let pool = if self.node_manager.sync {
            self.node_manager.synced_nodes.read().await.clone()
        } else {
            self.node_manager.nodes.clone()
        };
        Ok(pool.into_iter().next().ok_or(Error::SyncedNodePoolEmpty)?)
>>>>>>> 7a9ef60f
    }

    /// Gets the network id of the node we're connecting to.
    pub async fn get_network_id(&self) -> Result<u64> {
        let network_info = self.get_network_info().await?;
        network_info
            .network_id
            .ok_or(Error::MissingParameter("Missing network id."))
    }

    /// Gets the miner to use based on the PoW setting
    pub async fn get_pow_provider(&self) -> ClientMiner {
        ClientMinerBuilder::new()
            .with_local_pow(self.get_local_pow().await)
            .finish()
    }

    /// Gets the network related information such as network_id and min_pow_score
    /// and if it's the default one, sync it first.
    pub async fn get_network_info(&self) -> Result<NetworkInfo> {
        #[cfg(feature = "wasm")]
        let not_synced = {
            self.network_info
                .read()
                .expect("Couln't read network info")
                .network_id
                .is_none()
        };
        #[cfg(not(feature = "wasm"))]
        let not_synced = { self.network_info.read().await.network_id.is_none() };
        if not_synced {
            let info = self.get_info().await?.nodeinfo;
            let network_id = hash_network(&info.network_id).ok();
            #[cfg(feature = "wasm")]
            {
                let mut client_network_info = self.network_info.write().expect("Cannot write network info");
                client_network_info.network_id = network_id;
                client_network_info.min_pow_score = info.min_pow_score;
                client_network_info.bech32_hrp = info.bech32_hrp;
            }
            #[cfg(not(feature = "wasm"))]
            {
                let mut client_network_info = self.network_info.write().await;
                client_network_info.network_id = network_id;
                client_network_info.min_pow_score = info.min_pow_score;
                client_network_info.bech32_hrp = info.bech32_hrp;
            }
        }
        let res = {
            #[cfg(feature = "wasm")]
            {
                self.network_info.read().expect("Failed to read network info").clone()
            }
            #[cfg(not(feature = "wasm"))]
            {
                self.network_info.read().await.clone()
            }
        };
        Ok(res)
    }

    /// returns the bech32_hrp
    pub async fn get_bech32_hrp(&self) -> Result<String> {
        Ok(self.get_network_info().await?.bech32_hrp)
    }

    /// returns the min pow score
    pub async fn get_min_pow_score(&self) -> Result<f64> {
        Ok(self.get_network_info().await?.min_pow_score)
    }

    /// returns the tips interval
    #[cfg(not(feature = "wasm"))]
    pub async fn get_tips_interval(&self) -> u64 {
        self.network_info.read().await.tips_interval
    }

    /// returns the local pow
    pub async fn get_local_pow(&self) -> bool {
        #[cfg(feature = "wasm")]
        {
            self.network_info.read().expect("Failed to read network info").local_pow
        }
        #[cfg(not(feature = "wasm"))]
        {
            self.network_info.read().await.local_pow
        }
    }

    /// returns the unsynced nodes.
    #[cfg(not(feature = "wasm"))]
    pub async fn unsynced_nodes(&self) -> HashSet<&Url> {
        let synced = self.node_manager.synced_nodes.read().await;
        self.node_manager
            .nodes
            .iter()
            .filter(|node| !synced.contains(node))
            .collect()
    }

    ///////////////////////////////////////////////////////////////////////
    // MQTT API
    //////////////////////////////////////////////////////////////////////

    /// Returns a handle to the MQTT topics manager.
    #[cfg(feature = "mqtt")]
    pub fn subscriber(&mut self) -> MqttManager<'_> {
        MqttManager::new(self)
    }

    /// Returns the mqtt event receiver.
    #[cfg(feature = "mqtt")]
    pub fn mqtt_event_receiver(&self) -> WatchReceiver<MqttEvent> {
        self.mqtt_event_channel.1.clone()
    }

    //////////////////////////////////////////////////////////////////////
    // Node API
    //////////////////////////////////////////////////////////////////////

    pub(crate) fn get_timeout(&self, api: Api) -> Duration {
        *self.api_timeout.get(&api).unwrap_or(&self.request_timeout)
    }

    /// GET /health endpoint
    pub async fn get_node_health(url: &str) -> Result<bool> {
        let mut url = Url::parse(url)?;
        url.set_path("health");
        let status = crate::node_manager::HttpClient::new()
            .get(url.as_str(), GET_API_TIMEOUT)
            .await?
            .status();
        match status {
            200 => Ok(true),
            _ => Ok(false),
        }
    }

    /// GET /health endpoint
    pub async fn get_health(&self) -> Result<bool> {
        let mut url = self.get_node().await?;
        url.set_path("health");
        let status = self
            .node_manager
            .http_client
            .get(url.as_str(), GET_API_TIMEOUT)
            .await?
            .status();
        match status {
            200 => Ok(true),
            _ => Ok(false),
        }
    }

    /// GET /api/v1/info endpoint
    pub async fn get_node_info(url: &str) -> Result<NodeInfo> {
        let mut url = Url::parse(url)?;
        let path = "api/v1/info";
        url.set_path(path);
        #[derive(Debug, Serialize, Deserialize)]
        struct ResponseWrapper {
            data: NodeInfo,
        }
        let resp: ResponseWrapper = crate::node_manager::HttpClient::new()
            .get(url.as_str(), GET_API_TIMEOUT)
            .await?
            .json()
            .await?;

        Ok(resp.data)
    }

    /// GET /api/v1/info endpoint
    pub async fn get_info(&self) -> Result<NodeInfoWrapper> {
        let path = "api/v1/info";

        let resp: NodeInfoWrapper = self
            .node_manager
            .get_request(path, None, self.get_timeout(Api::GetInfo))
            .await?;

        Ok(resp)
    }

    /// GET /api/v1/peers endpoint
    pub async fn get_peers(&self) -> Result<Vec<PeerDto>> {
        let path = "api/v1/peers";
        #[derive(Debug, Serialize, Deserialize)]
        struct ResponseWrapper {
            data: Vec<PeerDto>,
        }
        let resp: ResponseWrapper = self
            .node_manager
            .get_request(path, None, self.get_timeout(Api::GetPeers))
            .await?;

        Ok(resp.data)
    }

    /// GET /api/v1/tips endpoint
    pub async fn get_tips(&self) -> Result<Vec<MessageId>> {
        let path = "api/v1/tips";
        #[derive(Debug, Serialize, Deserialize)]
        struct ResponseWrapper {
            data: TipsResponse,
        }
        let resp: ResponseWrapper = self
            .node_manager
            .get_request(path, None, self.get_timeout(Api::GetTips))
            .await?;

        let mut tips = Vec::new();
        for tip in resp.data.tip_message_ids {
            let mut new_tip = [0u8; 32];
            hex::decode_to_slice(tip, &mut new_tip)?;
            tips.push(MessageId::from(new_tip));
        }
        Ok(tips)
    }

    /// POST /api/v1/messages endpoint
    pub async fn post_message(&self, message: &Message) -> Result<MessageId> {
        let path = "api/v1/messages";

        let timeout = if self.get_local_pow().await {
            self.get_timeout(Api::PostMessage)
        } else {
            self.get_timeout(Api::PostMessageWithRemotePow)
        };
        #[derive(Debug, Serialize, Deserialize)]
        struct ResponseWrapper {
            data: MessageIdWrapper,
        }
        #[derive(Debug, Serialize, Deserialize)]
        struct MessageIdWrapper {
            #[serde(rename = "messageId")]
            message_id: String,
        }
        let resp: ResponseWrapper = self
            .node_manager
            .post_request_bytes(path, timeout, &message.pack_new(), self.get_local_pow().await)
            .await?;

        let mut message_id_bytes = [0u8; 32];
        hex::decode_to_slice(resp.data.message_id, &mut message_id_bytes)?;
        Ok(MessageId::from(message_id_bytes))
    }

    /// POST JSON to /api/v1/messages endpoint
    pub async fn post_message_json(&self, message: &Message) -> Result<MessageId> {
        let path = "api/v1/messages";

        let timeout = if self.get_local_pow().await {
            self.get_timeout(Api::PostMessage)
        } else {
            self.get_timeout(Api::PostMessageWithRemotePow)
        };
        let message = MessageDto::try_from(message).map_err(crate::Error::DtoError)?;
        #[derive(Debug, Serialize, Deserialize)]
        struct ResponseWrapper {
            data: MessageIdWrapper,
        }
        #[derive(Debug, Serialize, Deserialize)]
        struct MessageIdWrapper {
            #[serde(rename = "messageId")]
            message_id: String,
        }

        let resp: ResponseWrapper = self
            .node_manager
            .post_request_json(
                path,
                timeout,
                serde_json::to_value(message)?,
                self.get_local_pow().await,
            )
            .await?;

        let mut message_id_bytes = [0u8; 32];
        hex::decode_to_slice(resp.data.message_id, &mut message_id_bytes)?;
        Ok(MessageId::from(message_id_bytes))
    }

    /// GET /api/v1/messages/{messageId} endpoint
    pub fn get_message(&self) -> GetMessageBuilder<'_> {
        GetMessageBuilder::new(self)
    }

    /// GET /api/v1/outputs/{outputId} endpoint
    /// Find an output by its transaction_id and corresponding output_index.
    pub async fn get_output(&self, output_id: &UtxoInput) -> Result<OutputResponse> {
        let path = &format!(
            "api/v1/outputs/{}{}",
            output_id.output_id().transaction_id().to_string(),
            hex::encode(output_id.output_id().index().to_le_bytes())
        );

        #[derive(Debug, Serialize, Deserialize)]
        struct ResponseWrapper {
            data: OutputResponse,
        }
        let resp: ResponseWrapper = self
            .node_manager
            .get_request(path, None, self.get_timeout(Api::GetOutput))
            .await?;

        Ok(resp.data)
    }

    /// Find all outputs based on the requests criteria. This method will try to query multiple nodes if
    /// the request amount exceeds individual node limit.
    pub async fn find_outputs(&self, outputs: &[UtxoInput], addresses: &[String]) -> Result<Vec<OutputResponse>> {
        let mut output_metadata = Vec::<OutputResponse>::new();
        // Use a `HashSet` to prevent duplicate output.
        let mut output_to_query = HashSet::<UtxoInput>::new();

        // Collect the `UtxoInput` in the HashSet.
        for output in outputs {
            output_to_query.insert(output.to_owned());
        }

        // Use `get_address()` API to get the address outputs first,
        // then collect the `UtxoInput` in the HashSet.
        for address in addresses {
            let address_outputs = self.get_address().outputs(&address, Default::default()).await?;
            for output in address_outputs.iter() {
                output_to_query.insert(output.to_owned());
            }
        }

        // Use `get_output` API to get the `OutputMetadata`.
        for output in output_to_query {
            let meta_data = self.get_output(&output).await?;
            output_metadata.push(meta_data);
        }
        Ok(output_metadata)
    }

    /// GET /api/v1/addresses/{address} endpoint
    pub fn get_address(&self) -> GetAddressBuilder<'_> {
        GetAddressBuilder::new(self)
    }

    /// GET /api/v1/milestones/{index} endpoint
    /// Get the milestone by the given index.
    pub async fn get_milestone(&self, index: u32) -> Result<MilestoneResponse> {
        let path = &format!("api/v1/milestones/{}", index);
        #[derive(Debug, Serialize, Deserialize)]
        struct ResponseWrapper {
            data: MilestoneResponseDto,
        }

        let resp: ResponseWrapper = self
            .node_manager
            .get_request(path, None, self.get_timeout(Api::GetMilestone))
            .await?;

        let milestone = resp.data;
        let mut message_id = [0u8; 32];
        hex::decode_to_slice(milestone.message_id, &mut message_id)?;
        Ok(MilestoneResponse {
            index: milestone.milestone_index,
            message_id: MessageId::new(message_id),
            timestamp: milestone.timestamp,
        })
    }

    /// GET /api/v1/milestones/{index}/utxo-changes endpoint
    /// Get the milestone by the given index.
    pub async fn get_milestone_utxo_changes(&self, index: u32) -> Result<MilestoneUTXOChanges> {
        let path = &format!("api/v1/milestones/{}/utxo-changes", index);
        #[derive(Debug, Serialize, Deserialize)]
        struct ResponseWrapper {
            data: MilestoneUTXOChanges,
        }
        let resp: ResponseWrapper = self
            .node_manager
            .get_request(path, None, self.get_timeout(Api::GetMilestone))
            .await?;

        Ok(resp.data)
    }

    /// GET /api/v1/receipts endpoint
    /// Get all receipts.
    pub async fn get_receipts(&self) -> Result<Vec<ReceiptDto>> {
        let path = &"api/v1/receipts";
        #[derive(Debug, Serialize, Deserialize)]
        struct ResponseWrapper {
            data: ReceiptsResponseWrapper,
        }
        #[derive(Debug, Serialize, Deserialize)]
        struct ReceiptsResponseWrapper {
            receipts: ReceiptsResponse,
        }
        let resp: ResponseWrapper = self.node_manager.get_request(path, None, GET_API_TIMEOUT).await?;

        Ok(resp.data.receipts.0)
    }

    /// GET /api/v1/receipts/{migratedAt} endpoint
    /// Get the receipts by the given milestone index.
    pub async fn get_receipts_migrated_at(&self, milestone_index: u32) -> Result<Vec<ReceiptDto>> {
        let path = &format!("api/v1/receipts/{}", milestone_index);
        #[derive(Debug, Serialize, Deserialize)]
        struct ResponseWrapper {
            data: ReceiptsResponseWrapper,
        }
        #[derive(Debug, Serialize, Deserialize)]
        struct ReceiptsResponseWrapper {
            receipts: ReceiptsResponse,
        }
        let resp: ResponseWrapper = self.node_manager.get_request(path, None, GET_API_TIMEOUT).await?;

        Ok(resp.data.receipts.0)
    }

    /// GET /api/v1/treasury endpoint
    /// Get the treasury output.
    pub async fn get_treasury(&self) -> Result<TreasuryResponse> {
        let path = "api/v1/treasury";
        #[derive(Debug, Serialize, Deserialize)]
        struct ResponseWrapper {
            data: TreasuryResponse,
        }
        let resp: ResponseWrapper = self.node_manager.get_request(path, None, GET_API_TIMEOUT).await?;

        Ok(resp.data)
    }

    /// GET /api/v1/transactions/{transactionId}/included-message
    /// Returns the included message of the transaction.
    pub async fn get_included_message(&self, transaction_id: &TransactionId) -> Result<Message> {
        let path = &format!("api/v1/transactions/{}/included-message", transaction_id);
        #[derive(Debug, Serialize, Deserialize)]
        struct ResponseWrapper {
            data: MessageDto,
        }
        let resp: ResponseWrapper = self.node_manager.get_request(path, None, GET_API_TIMEOUT).await?;
        Ok(Message::try_from(&resp.data).map_err(crate::Error::DtoError)?)
    }
    /// Reattaches messages for provided message id. Messages can be reattached only if they are valid and haven't been
    /// confirmed for a while.
    pub async fn reattach(&self, message_id: &MessageId) -> Result<(MessageId, Message)> {
        let metadata = self.get_message().metadata(message_id).await?;
        if metadata.should_reattach.unwrap_or(false) {
            self.reattach_unchecked(message_id).await
        } else {
            Err(Error::NoNeedPromoteOrReattach(message_id.to_string()))
        }
    }

    /// Reattach a message without checking if it should be reattached
    pub async fn reattach_unchecked(&self, message_id: &MessageId) -> Result<(MessageId, Message)> {
        // Get the Message object by the MessageID.
        let message = self.get_message().data(message_id).await?;
        let reattach_message = {
            #[cfg(feature = "wasm")]
            {
                let network_id = self.get_network_id().await?;
                let mut message_builder = MessageBuilder::<ClientMiner>::new().with_network_id(network_id);
                if let Some(p) = message.payload().to_owned() {
                    message_builder = message_builder.with_payload(p)
                }
                message_builder.finish().map_err(Error::MessageError)?
            }
            #[cfg(not(feature = "wasm"))]
            {
                finish_pow(self, message.payload().to_owned()).await?
            }
        };

        // Post the modified
        let message_id = self.post_message(&reattach_message).await?;
        // Get message if we use remote PoW, because the node will change parents and nonce
        let msg = match self.get_local_pow().await {
            true => reattach_message,
            false => self.get_message().data(&message_id).await?,
        };
        Ok((message_id, msg))
    }

    /// Promotes a message. The method should validate if a promotion is necessary through get_message. If not, the
    /// method should error out and should not allow unnecessary promotions.
    pub async fn promote(&self, message_id: &MessageId) -> Result<(MessageId, Message)> {
        let metadata = self.get_message().metadata(message_id).await?;
        if metadata.should_promote.unwrap_or(false) {
            self.promote_unchecked(message_id).await
        } else {
            Err(Error::NoNeedPromoteOrReattach(message_id.to_string()))
        }
    }

    /// Promote a message without checking if it should be promoted
    pub async fn promote_unchecked(&self, message_id: &MessageId) -> Result<(MessageId, Message)> {
        // Create a new message (zero value message) for which one tip would be the actual message
        let mut tips = self.get_tips().await?;
        let min_pow_score = self.get_min_pow_score().await?;
        let network_id = self.get_network_id().await?;
        let nonce_provider = self.get_pow_provider().await;
        tips.push(*message_id);
        // Sort tips/parents
        tips.dedup();
        tips.sort_unstable_by_key(|a| a.pack_new());
        let promote_message = MessageBuilder::<ClientMiner>::new()
            .with_network_id(network_id)
            .with_parents(Parents::new(tips)?)
            .with_nonce_provider(nonce_provider, min_pow_score, None)
            .finish()
            .map_err(|_| Error::TransactionError)?;

        let message_id = self.post_message(&promote_message).await?;
        // Get message if we use remote PoW, because the node will change parents and nonce
        let msg = match self.get_local_pow().await {
            true => promote_message,
            false => self.get_message().data(&message_id).await?,
        };
        Ok((message_id, msg))
    }

    //////////////////////////////////////////////////////////////////////
    // High level API
    //////////////////////////////////////////////////////////////////////

    /// A generic send function for easily sending transaction or indexation messages.
    pub fn message(&self) -> ClientMessageBuilder<'_> {
        ClientMessageBuilder::new(self)
    }

    /// Return a valid unspent address.
    pub fn get_unspent_address<'a>(&'a self, seed: &'a Seed) -> GetUnspentAddressBuilder<'a> {
        GetUnspentAddressBuilder::new(self, seed)
    }

    /// Return a list of addresses from the seed regardless of their validity.
    pub fn get_addresses<'a>(&'a self, seed: &'a Seed) -> GetAddressesBuilder<'a> {
        GetAddressesBuilder::new(seed).with_client(&self)
    }

    /// Find all messages by provided message IDs and/or indexation_keys.
    pub async fn find_messages<I: AsRef<[u8]>>(
        &self,
        indexation_keys: &[I],
        message_ids: &[MessageId],
    ) -> Result<Vec<Message>> {
        let mut messages = Vec::new();

        // Use a `HashSet` to prevent duplicate message_ids.
        let mut message_ids_to_query = HashSet::<MessageId>::new();

        // Collect the `MessageId` in the HashSet.
        for message_id in message_ids {
            message_ids_to_query.insert(message_id.to_owned());
        }

        // Use `get_message().index()` API to get the message ID first,
        // then collect the `MessageId` in the HashSet.
        for index in indexation_keys {
            let message_ids = self.get_message().index(index).await?;
            for message_id in message_ids.iter() {
                message_ids_to_query.insert(message_id.to_owned());
            }
        }

        // Use `get_message().data()` API to get the `Message`.
        for message_id in message_ids_to_query {
            let message = self.get_message().data(&message_id).await?;
            messages.push(message);
        }
        Ok(messages)
    }

    /// Return the balance for a provided seed and its wallet chain account index.
    /// Addresses with balance must be consecutive, so this method will return once it encounters a zero
    /// balance address.
    pub fn get_balance<'a>(&'a self, seed: &'a Seed) -> GetBalanceBuilder<'a> {
        GetBalanceBuilder::new(self, seed)
    }

    /// Return the balance in iota for the given addresses; No seed or security level needed to do this
    /// since we are only checking and already know the addresses.
    pub async fn get_address_balances(&self, addresses: &[String]) -> Result<Vec<BalanceAddressResponse>> {
        let mut address_balance_pairs = Vec::new();
        for address in addresses {
            let balance_response = self.get_address().balance(&address).await?;
            address_balance_pairs.push(balance_response);
        }
        Ok(address_balance_pairs)
    }

    /// Transforms bech32 to hex
    pub fn bech32_to_hex(bech32: &str) -> crate::Result<String> {
        let address = Address::try_from_bech32(bech32)?;
        if let Address::Ed25519(ed) = address {
            return Ok(ed.to_string());
        }

        Err(crate::Error::FailedToParseBech32ToHex)
    }

    /// Transforms hex to bech32
    pub async fn hex_to_bech32(&self, hex: &str, bech32_hrp: Option<&str>) -> crate::Result<String> {
        let address: Ed25519Address = hex.parse::<Ed25519Address>()?;
        match bech32_hrp {
            Some(hrp) => Ok(Address::Ed25519(address).to_bech32(hrp)),
            None => Ok(Address::Ed25519(address).to_bech32(self.get_bech32_hrp().await?.as_str())),
        }
    }

    /// Returns a valid Address parsed from a String.
    pub fn parse_bech32_address(address: &str) -> crate::Result<Address> {
        Ok(Address::try_from_bech32(address)?)
    }

    /// Checks if a String address is valid.
    pub fn is_address_valid(address: &str) -> bool {
        Address::try_from_bech32(address).is_ok()
    }

    /// Retries (promotes or reattaches) a message for provided message id. Message should only be
    /// retried only if they are valid and haven't been confirmed for a while.
    pub async fn retry(&self, message_id: &MessageId) -> Result<(MessageId, Message)> {
        // Get the metadata to check if it needs to promote or reattach
        let message_metadata = self.get_message().metadata(message_id).await?;
        if message_metadata.should_promote.unwrap_or(false) {
            self.promote_unchecked(message_id).await
        } else if message_metadata.should_reattach.unwrap_or(false) {
            self.reattach_unchecked(message_id).await
        } else {
            Err(Error::NoNeedPromoteOrReattach(message_id.to_string()))
        }
    }

    /// Retries (promotes or reattaches) a message for provided message id until it's included (referenced by a
    /// milestone). Default interval is 5 seconds and max attempts is 10. Returns reattached messages
    pub async fn retry_until_included(
        &self,
        message_id: &MessageId,
        interval: Option<u64>,
        max_attempts: Option<u64>,
    ) -> Result<Vec<(MessageId, Message)>> {
        // Attachments of the Message to check inclusion state
        let mut message_ids = vec![*message_id];
        // Reattached Messages that get returned
        let mut messages_with_id = Vec::new();
        for _ in 0..max_attempts.unwrap_or(10) {
            #[cfg(feature = "wasm")]
            std::thread::sleep(Duration::from_secs(interval.unwrap_or(5)));
            #[cfg(not(feature = "wasm"))]
            sleep(Duration::from_secs(interval.unwrap_or(5))).await;
            // Check inclusion state for each attachment
            let message_ids_len = message_ids.len();
            for (index, msg_id) in message_ids.clone().iter().enumerate() {
                let message_metadata = self.get_message().metadata(&msg_id).await?;
                if message_metadata.ledger_inclusion_state.is_some() {
                    return Ok(messages_with_id);
                }
                // Only reattach or promote latest attachment of the message
                if index == message_ids_len {
                    if message_metadata.should_promote.unwrap_or(false) {
                        // Safe to unwrap since we iterate over it
                        self.promote_unchecked(&message_ids.last().unwrap()).await?;
                    } else if message_metadata.should_reattach.unwrap_or(false) {
                        // Safe to unwrap since we iterate over it
                        let reattached = self.reattach_unchecked(&message_ids.last().unwrap()).await?;
                        message_ids.push(reattached.0);
                        messages_with_id.push(reattached);
                    }
                }
            }
        }
        Err(Error::TangleInclusionError(message_id.to_string()))
    }
}

/// Hash the network id str from the nodeinfo to an u64 for the messageBuilder
pub fn hash_network(network_id_string: &str) -> Result<u64> {
    let bytes = Blake2b256::digest(network_id_string.as_bytes())[0..8]
        .try_into()
        .map_err(|_e| Error::Blake2b256Error("Hashing the network id failed."))?;

    Ok(u64::from_le_bytes(bytes))
}<|MERGE_RESOLUTION|>--- conflicted
+++ resolved
@@ -258,155 +258,13 @@
     }
 }
 
-<<<<<<< HEAD
-#[cfg(all(feature = "sync", not(feature = "async")))]
-pub(crate) struct Response(ureq::Response);
-
-#[cfg(all(feature = "sync", not(feature = "async")))]
-impl From<ureq::Response> for Response {
-    fn from(response: ureq::Response) -> Self {
-        Self(response)
-    }
-}
-
-#[cfg(all(feature = "sync", not(feature = "async")))]
-impl Response {
-    pub(crate) fn status(&self) -> u16 {
-        self.0.status()
-    }
-
-    pub(crate) async fn json<T: DeserializeOwned>(self) -> Result<T> {
-        self.0.into_json().map_err(Into::into)
-    }
-
-    pub(crate) async fn text(self) -> Result<String> {
-        self.0.into_string().map_err(Into::into)
-    }
-}
-
-#[cfg(feature = "async")]
-pub(crate) struct Response(reqwest::Response);
-
-#[cfg(feature = "async")]
-impl Response {
-    pub(crate) fn status(&self) -> u16 {
-        self.0.status().as_u16()
-    }
-
-    pub(crate) async fn json<T: DeserializeOwned>(self) -> Result<T> {
-        self.0.json().await.map_err(Into::into)
-    }
-
-    pub(crate) async fn text(self) -> Result<String> {
-        self.0.text().await.map_err(Into::into)
-    }
-}
-
-#[cfg(feature = "async")]
-pub(crate) struct HttpClient {
-    client: reqwest::Client,
-}
-
-#[cfg(all(feature = "sync", not(feature = "async")))]
-pub(crate) struct HttpClient;
-
-#[cfg(feature = "async")]
-impl HttpClient {
-    pub(crate) fn new() -> Self {
-        Self {
-            client: reqwest::Client::new(),
-        }
-    }
-
-    async fn parse_response(response: reqwest::Response) -> Result<Response> {
-        let status = response.status();
-        if status.is_success() {
-            Ok(Response(response))
-        } else {
-            Err(Error::ResponseError(status.as_u16(), response.text().await?))
-        }
-    }
-
-    pub(crate) async fn get(&self, url: &str, timeout: Duration) -> Result<Response> {
-        #[cfg(feature = "wasm")]
-        {
-            Self::parse_response(self.client.get(url).send().await?).await
-        }
-        #[cfg(not(feature = "wasm"))]
-        {
-            Self::parse_response(self.client.get(url).timeout(timeout).send().await?).await
-        }
-    }
-
-    pub(crate) async fn post_bytes(&self, url: &str, timeout: Duration, body: &[u8]) -> Result<Response> {
-        Self::parse_response(
-            #[cfg(feature = "wasm")]
-            self.client.post(url).body(body.to_vec()).send().await?,
-            #[cfg(not(feature = "wasm"))]
-            self.client
-                .post(url)
-                .timeout(timeout)
-                .body(body.to_vec())
-                .send()
-                .await?,
-        )
-        .await
-    }
-
-    pub(crate) async fn post_json(&self, url: &str, timeout: Duration, json: Value) -> Result<Response> {
-        #[cfg(feature = "wasm")]
-        {
-            Self::parse_response(self.client.post(url).json(&json).send().await?).await
-        }
-        #[cfg(not(feature = "wasm"))]
-        {
-            Self::parse_response(self.client.post(url).timeout(timeout).json(&json).send().await?).await
-        }
-    }
-}
-
-#[cfg(all(feature = "sync", not(feature = "async")))]
-impl HttpClient {
-    pub(crate) fn new() -> Self {
-        Self {}
-    }
-
-    pub(crate) async fn get(&self, url: &str, timeout: Duration) -> Result<Response> {
-        Ok(Self::get_ureq_agent(timeout).get(url).call()?.into())
-    }
-
-    pub(crate) async fn post_bytes(&self, url: &str, timeout: Duration, body: &[u8]) -> Result<Response> {
-        Ok(Self::get_ureq_agent(timeout).post(url).send_bytes(body)?.into())
-    }
-
-    pub(crate) async fn post_json(&self, url: &str, timeout: Duration, json: Value) -> Result<Response> {
-        Ok(Self::get_ureq_agent(timeout).post(url).send_json(json)?.into())
-    }
-
-    fn get_ureq_agent(timeout: Duration) -> Agent {
-        AgentBuilder::new().timeout_read(timeout).timeout_write(timeout).build()
-    }
-}
-
-=======
->>>>>>> 7a9ef60f
 /// An instance of the client using HORNET or Bee URI
 pub struct Client {
     #[allow(dead_code)]
     #[cfg(not(feature = "wasm"))]
     pub(crate) runtime: Option<Runtime>,
-<<<<<<< HEAD
-    /// Node pool.
-    pub(crate) nodes: HashSet<Url>,
-    /// Node pool of synced IOTA nodes
-    #[cfg(feature = "wasm")]
-    pub(crate) sync: Arc<HashSet<Url>>,
-    #[cfg(not(feature = "wasm"))]
-    pub(crate) sync: Arc<RwLock<HashSet<Url>>>,
-=======
     /// Node manager
     pub(crate) node_manager: crate::node_manager::NodeManager,
->>>>>>> 7a9ef60f
     /// Flag to stop the node syncing
     #[cfg(not(feature = "wasm"))]
     pub(crate) sync_kill_sender: Option<Arc<Sender<()>>>,
@@ -563,13 +421,6 @@
 
     /// Get a node candidate from the synced node pool.
     pub(crate) async fn get_node(&self) -> Result<Url> {
-<<<<<<< HEAD
-        #[cfg(feature = "wasm")]
-        let pool = self.nodes.clone();
-        #[cfg(not(feature = "wasm"))]
-        let pool = self.sync.read().await;
-        Ok(pool.iter().next().ok_or(Error::SyncedNodePoolEmpty)?.clone())
-=======
         if let Some(primary_node) = &self.node_manager.primary_node {
             return Ok(primary_node.clone());
         }
@@ -579,7 +430,6 @@
             self.node_manager.nodes.clone()
         };
         Ok(pool.into_iter().next().ok_or(Error::SyncedNodePoolEmpty)?)
->>>>>>> 7a9ef60f
     }
 
     /// Gets the network id of the node we're connecting to.
