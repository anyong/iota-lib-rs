// Copyright 2021 IOTA Stiftung
// SPDX-License-Identifier: Apache-2.0

use crate::{api::address::search_address, Client, ClientMiner, Error, Result};

use bee_common::packable::Packable;
use bee_message::prelude::*;
<<<<<<< HEAD

#[cfg(not(feature = "wasm"))]
use bee_pow::providers::ProviderBuilder;
=======
use bee_pow::providers::{miner::MinerCancel, NonceProviderBuilder};
>>>>>>> 2722d6a4
use bee_rest_api::types::dtos::{AddressDto, OutputDto};
use crypto::keys::slip10::{Chain, Curve, Seed};

#[cfg(not(feature = "wasm"))]
use std::sync::atomic::Ordering;
use std::{
    collections::{HashMap, HashSet},
    ops::Range,
    str::FromStr,
<<<<<<< HEAD
    sync::{atomic::AtomicBool, Arc},
=======
>>>>>>> 2722d6a4
};

const ADDRESS_GAP_LIMIT: usize = 20;
// https://github.com/GalRogozinski/protocol-rfcs/blob/dust/text/0032-dust-protection/0032-dust-protection.md
const MAX_ALLOWED_DUST_OUTPUTS: i64 = 100;
const DUST_DIVISOR: i64 = 100_000;
const DUST_THRESHOLD: u64 = 1_000_000;

/// Structure for sorting of UnlockBlocks
// TODO: move the sorting process to the `Message` crate
struct AddressIndexRecorder {
    input: Input,
    address_index: usize,
    chain: Chain,
    internal: bool,
}

/// Builder of send API
pub struct ClientMessageBuilder<'a> {
    client: &'a Client,
    seed: Option<&'a Seed>,
    account_index: Option<usize>,
    initial_address_index: Option<usize>,
    inputs: Option<Vec<UtxoInput>>,
    input_range: Range<usize>,
    outputs: Vec<Output>,
    index: Option<Box<[u8]>>,
    data: Option<Vec<u8>>,
    parents: Option<Vec<MessageId>>,
}

impl<'a> ClientMessageBuilder<'a> {
    /// Create send builder
    pub fn new(client: &'a Client) -> Self {
        Self {
            client,
            seed: None,
            account_index: None,
            initial_address_index: None,
            inputs: None,
            input_range: 0..100,
            outputs: Vec::new(),
            index: None,
            data: None,
            parents: None,
        }
    }

    /// Sets the seed.
    pub fn with_seed(mut self, seed: &'a Seed) -> Self {
        self.seed.replace(seed);
        self
    }

    /// Sets the account index.
    pub fn with_account_index(mut self, account_index: usize) -> Self {
        self.account_index.replace(account_index);
        self
    }

    /// Sets the index of the address to start looking for balance.
    pub fn with_initial_address_index(mut self, initial_address_index: usize) -> Self {
        self.initial_address_index.replace(initial_address_index);
        self
    }

    /// Set a custom input(transaction output)
    pub fn with_input(mut self, input: UtxoInput) -> Self {
        self.inputs = match self.inputs {
            Some(mut inputs) => {
                inputs.push(input);
                Some(inputs)
            }
            None => Some(vec![input]),
        };
        self
    }

    /// Set a custom range in which to search for addresses for custom inputs. Default: 0..100
    pub fn with_input_range(mut self, range: Range<usize>) -> Self {
        self.input_range = range;
        self
    }

    /// Set a transfer to the builder
    pub fn with_output(mut self, address: &str, amount: u64) -> Result<Self> {
        let output = SignatureLockedSingleOutput::new(Address::from_str(address)?, amount)?.into();
        self.outputs.push(output);
        Ok(self)
    }

    /// Set a dust allowance transfer to the builder, address needs to be Bech32 encoded
    pub fn with_dust_allowance_output(mut self, address: &str, amount: u64) -> Result<Self> {
        if amount < DUST_THRESHOLD {
            return Err(Error::DustError(
                "Amount for SignatureLockedDustAllowanceOutput needs to be >= 1_000_000".into(),
            ));
        }
        let output = SignatureLockedDustAllowanceOutput::new(Address::from_str(address)?, amount)?.into();
        self.outputs.push(output);
        Ok(self)
    }

    /// Set a transfer to the builder, address needs to be hex encoded
    pub fn with_output_hex(mut self, address: &str, amount: u64) -> Result<Self> {
        let output = SignatureLockedSingleOutput::new(address.parse::<Ed25519Address>()?.into(), amount)?.into();
        self.outputs.push(output);
        Ok(self)
    }

    /// Set indexation to the builder
    pub fn with_index<I: AsRef<[u8]>>(mut self, index: I) -> Self {
        self.index.replace(index.as_ref().into());
        self
    }

    /// Set data to the builder
    pub fn with_data(mut self, data: Vec<u8>) -> Self {
        self.data.replace(data);
        self
    }

    /// Set 1-8 custom parent message ids
    pub fn with_parents(mut self, parent_ids: Vec<MessageId>) -> Result<Self> {
        if !(1..=8).contains(&parent_ids.len()) {
            return Err(Error::InvalidParentsAmount(parent_ids.len()));
        }
        self.parents.replace(parent_ids);
        Ok(self)
    }

    /// Consume the builder and get the API result
    pub async fn finish(self) -> Result<Message> {
        // Indexation payload requires an indexation tag
        if self.data.is_some() && self.index.is_none() {
            return Err(Error::MissingParameter("index"));
        }
        if self.inputs.is_some() && self.outputs.is_empty() {
            return Err(Error::MissingParameter("output"));
        }
        if !self.outputs.is_empty() {
            if self.seed.is_none() {
                return Err(Error::MissingParameter("Seed"));
            }
            // Send message with transaction
            self.finish_transaction().await
        } else if self.index.is_some() {
            // Send message with indexation payload
            self.finish_indexation().await
        } else {
            // Send message without payload
            self.finish_message(None).await
        }
    }

    /// Consume the builder and get the API result
    pub async fn finish_transaction(self) -> Result<Message> {
        let account_index = self.account_index.unwrap_or(0);

        let mut index = self.initial_address_index.unwrap_or(0);

        let bech32_hrp = self.client.get_bech32_hrp().await?;
        // store (amount, address, new_created) to check later if dust is allowed
        let mut dust_and_allowance_recorders = Vec::new();

        // Calculate the total tokens to spend
        let mut total_to_spend = 0;
        let mut total_already_spent = 0;
        for output in &self.outputs {
            match output {
                Output::SignatureLockedSingle(x) => {
                    total_to_spend += x.amount();
                    if x.amount() < DUST_THRESHOLD {
                        dust_and_allowance_recorders.push((x.amount(), *x.address(), true));
                    }
                }
                Output::SignatureLockedDustAllowance(x) => {
                    total_to_spend += x.amount();
                    dust_and_allowance_recorders.push((x.amount(), *x.address(), true));
                }
                _ => {}
            }
        }

        let mut address_index_recorders = Vec::new();
        let mut inputs_for_essence = Vec::new();
        let mut outputs_for_essence = Vec::new();
        let mut remainder_address_balance: (Option<Address>, u64) = (None, 0);
        match self.inputs.clone() {
            Some(inputs) => {
                for input in inputs {
                    // Only add unspent outputs
                    if let Ok(output) = self.client.get_output(&input).await {
                        if !output.is_spent {
                            let (output_amount, output_address) = match output.output {
                                OutputDto::Treasury(_) => {
                                    return Err(Error::OutputError("Treasury output is no supported"))
                                }
                                OutputDto::SignatureLockedSingle(r) => match r.address {
                                    AddressDto::Ed25519(addr) => {
                                        let output_address = Address::from(Ed25519Address::from_str(&addr.address)?);
                                        // Only add dust
                                        if r.amount < DUST_THRESHOLD {
                                            dust_and_allowance_recorders.push((r.amount, output_address, false));
                                        }
                                        (r.amount, output_address)
                                    }
                                },
                                OutputDto::SignatureLockedDustAllowance(r) => match r.address {
                                    AddressDto::Ed25519(addr) => {
                                        let output_address = Address::from(Ed25519Address::from_str(&addr.address)?);
                                        dust_and_allowance_recorders.push((r.amount, output_address, false));
                                        (r.amount, output_address)
                                    }
                                },
                            };
                            total_already_spent += output_amount;
                            // Note that we need to sign the original address, i.e., `path/index`,
                            // instead of `path/index/_offset` or `path/_offset`.
                            let (address_index, internal) = search_address(
                                &self.seed.expect("No seed"),
                                bech32_hrp.clone(),
                                account_index,
                                self.input_range.clone(),
                                &output_address,
                            )
                            .await?;
                            // 44 is for BIP 44 (HD wallets) and 4218 is the registered index for IOTA https://github.com/satoshilabs/slips/blob/master/slip-0044.md
                            let chain = Chain::from_u32_hardened(vec![
                                44,
                                4218,
                                account_index as u32,
                                internal as u32,
                                address_index as u32,
                            ]);
                            let input = Input::Utxo(
                                UtxoInput::new(TransactionId::from_str(&output.transaction_id)?, output.output_index)
                                    .map_err(|_| Error::TransactionError)?,
                            );
                            inputs_for_essence.push(input.clone());
                            address_index_recorders.push(AddressIndexRecorder {
                                input,
                                address_index,
                                chain,
                                internal,
                            });
                            // Output the remaining tokens back to the original address
                            if total_already_spent > total_to_spend {
                                let remaining_balance = total_already_spent - total_to_spend;
                                // Keep track of remaining balance, we don't add an output here, because we could have
                                // multiple inputs from the same address, which would create multiple outputs with the
                                // same address, which is not allowed
                                remainder_address_balance = (Some(output_address), remaining_balance);
                            }
                        }
                    }
                }
            }
            None => {
                'input_selection: loop {
                    // Reset the empty_address_count for each run of output address searching
                    let mut empty_address_count: u64 = 0;
                    // Get the addresses in the BIP path/index ~ path/index+20
                    let addresses = self
                        .client
                        .get_addresses(self.seed.expect("No seed"))
                        .with_account_index(account_index)
                        .with_range(index..index + ADDRESS_GAP_LIMIT)
                        .get_all()
                        .await?;
                    // For each address, get the address outputs
                    let mut address_index = index;
                    for (index, (address, internal)) in addresses.iter().enumerate() {
                        let address_outputs = self.client.get_address().outputs(&address, Default::default()).await?;
                        let mut outputs = vec![];
                        for output_id in address_outputs.iter() {
                            let curr_outputs = self.client.get_output(output_id).await?;
                            if !curr_outputs.is_spent {
                                outputs.push(curr_outputs);
                            }
                        }
                        // If there are more than 20 (gap limit) consecutive empty addresses, then we stop looking
                        // up the addresses belonging to the seed. Note that we don't really count the exact 20
                        // consecutive empty addresses, which is unnecessary. We just need to check the address range,
                        // [k*20, k*20 + 20), where k is natural number, and to see if the outputs are all empty.
                        if outputs.is_empty() {
                            // Accumulate the empty_address_count for each run of output address searching
                            empty_address_count += 1;
                        }
                        for (_offset, output) in outputs.into_iter().enumerate() {
                            let output_amount = match output.output {
                                OutputDto::Treasury(_) => {
                                    return Err(Error::OutputError("Treasury output is no supported"))
                                }
                                OutputDto::SignatureLockedSingle(r) => match r.address {
                                    AddressDto::Ed25519(addr) => {
                                        if r.amount < DUST_THRESHOLD {
                                            let output_address =
                                                Address::from(Ed25519Address::from_str(&addr.address)?);
                                            dust_and_allowance_recorders.push((r.amount, output_address, false));
                                        }
                                        r.amount
                                    }
                                },
                                OutputDto::SignatureLockedDustAllowance(r) => match r.address {
                                    AddressDto::Ed25519(addr) => {
                                        let output_address = Address::from(Ed25519Address::from_str(&addr.address)?);
                                        dust_and_allowance_recorders.push((r.amount, output_address, false));
                                        r.amount
                                    }
                                },
                            };
                            match output.is_spent {
                                true => {
                                    return Err(Error::SpentOutput);
                                }
                                false => {
                                    if total_already_spent < total_to_spend {
                                        total_already_spent += output_amount;
                                        // Note that we need to sign the original address, i.e., `path/index`,
                                        // instead of `path/index/_offset` or `path/_offset`.
                                        let chain = Chain::from_u32_hardened(vec![
                                            44,
                                            4218,
                                            account_index as u32,
                                            *internal as u32,
                                            address_index as u32,
                                        ]);
                                        let input = Input::Utxo(
                                            UtxoInput::new(
                                                TransactionId::from_str(&output.transaction_id)?,
                                                output.output_index,
                                            )
                                            .map_err(|_| Error::TransactionError)?,
                                        );
                                        inputs_for_essence.push(input.clone());
                                        address_index_recorders.push(AddressIndexRecorder {
                                            input,
                                            address_index,
                                            chain,
                                            internal: *internal,
                                        });
                                        if total_already_spent > total_to_spend {
                                            let remaining_balance = total_already_spent - total_to_spend;
                                            if remaining_balance < DUST_THRESHOLD {
                                                dust_and_allowance_recorders.push((
                                                    remaining_balance,
                                                    Address::try_from_bech32(address)?,
                                                    true,
                                                ));
                                            }
                                            // Output the remaining tokens back to the original address
                                            outputs_for_essence.push(
                                                SignatureLockedSingleOutput::new(
                                                    Address::try_from_bech32(address)?,
                                                    remaining_balance,
                                                )?
                                                .into(),
                                            );
                                        }
                                    }
                                }
                            }
                        }
                        if total_already_spent >= total_to_spend {
                            break 'input_selection;
                        }
                        // if we just processed an even index, increase the address index
                        // (because the list has public and internal addresses)
                        if index % 2 == 1 {
                            address_index += 1;
                        }
                    }
                    index += ADDRESS_GAP_LIMIT;
                    // The gap limit is 20 and use reference 40 here because there's public and internal addresses
                    if empty_address_count == 40 {
                        break;
                    }
                }
            }
        }

        if total_already_spent < total_to_spend {
            return Err(Error::NotEnoughBalance(total_already_spent, total_to_spend));
        }

        // Add output from remaining balance of custom inputs if necessary
        if let Some(address) = remainder_address_balance.0 {
            if remainder_address_balance.1 < DUST_THRESHOLD {
                dust_and_allowance_recorders.push((remainder_address_balance.1, address, true));
            }
            outputs_for_essence.push(SignatureLockedSingleOutput::new(address, remainder_address_balance.1)?.into());
        }

        // Check if we would let dust on an address behind or send new dust, which would make the tx unconfirmable
        let mut single_addresses = HashSet::new();
        for dust_or_allowance in &dust_and_allowance_recorders {
            single_addresses.insert(dust_or_allowance.1);
        }
        for address in single_addresses {
            let created_or_consumed_outputs: Vec<(u64, Address, bool)> = dust_and_allowance_recorders
                .iter()
                .cloned()
                .filter(|d| d.1 == address)
                .collect();
            is_dust_allowed(&self.client, address, created_or_consumed_outputs).await?;
        }

        // Build signed transaction payload
        for output in self.outputs.clone() {
            outputs_for_essence.push(output);
        }

        let mut essence = RegularEssence::builder();
        // Order inputs and add them to the essence
        inputs_for_essence.sort_unstable_by_key(|a| a.pack_new());
        essence = essence.with_inputs(inputs_for_essence);

        // Order outputs and add them to the essence
        outputs_for_essence.sort_unstable_by_key(|a| a.pack_new());
        essence = essence.with_outputs(outputs_for_essence);

        // Add indexation_payload if index set
        if let Some(index) = self.index.clone() {
            let indexation_payload = IndexationPayload::new(&index, &self.data.clone().unwrap_or_default())?;
            essence = essence.with_payload(Payload::Indexation(Box::new(indexation_payload)))
        }
        let regular_essence = essence.finish()?;
        let essence = Essence::Regular(regular_essence);
        let hashed_essence = essence.hash();
        let mut unlock_blocks = Vec::new();
        let mut signature_indexes = HashMap::<String, usize>::new();
        address_index_recorders.sort_by(|a, b| a.input.cmp(&b.input));

        for (current_block_index, recorder) in address_index_recorders.iter().enumerate() {
            // Check if current path is same as previous path
            // If so, add a reference unlock block
            // Format to differentiate between public and private addresses
            let index = format!("{}{}", recorder.address_index, recorder.internal);
            if let Some(block_index) = signature_indexes.get(&index) {
                unlock_blocks.push(UnlockBlock::Reference(ReferenceUnlock::new(*block_index as u16)?));
            } else {
                // If not, we should create a signature unlock block
                let private_key = self
                    .seed
                    .expect("No seed")
                    .derive(Curve::Ed25519, &recorder.chain)?
                    .secret_key()?;
                let public_key = private_key.public_key().to_compressed_bytes();
                // The block should sign the entire transaction essence part of the transaction payload
                let signature = Box::new(private_key.sign(&hashed_essence).to_bytes());
                unlock_blocks.push(UnlockBlock::Signature(SignatureUnlock::Ed25519(Ed25519Signature::new(
                    public_key, signature,
                ))));
                signature_indexes.insert(index, current_block_index);
            }
        }

        let unlock_blocks = UnlockBlocks::new(unlock_blocks)?;
        let payload = TransactionPayloadBuilder::new()
            .with_essence(essence)
            .with_unlock_blocks(unlock_blocks)
            .finish()
            .map_err(|_| Error::TransactionError)?;
        // building message
        let payload = Payload::Transaction(Box::new(payload));

        self.finish_message(Some(payload)).await
    }

    /// Consume the builder and get the API result
    pub async fn finish_indexation(self) -> Result<Message> {
        let payload: Payload;
        {
            let index = &self.index.as_ref();
            let empty_slice = &vec![];
            let data = &self.data.as_ref().unwrap_or(empty_slice);

            // build indexation
            let index = IndexationPayload::new(index.expect("No indexation tag"), data)
                .map_err(|e| Error::IndexationError(e.to_string()))?;
            payload = Payload::Indexation(Box::new(index));
        }

        // building message
        self.finish_message(Some(payload)).await
    }

    /// Builds the final message and posts it to the node
    pub async fn finish_message(self, payload: Option<Payload>) -> Result<Message> {
        #[cfg(feature = "wasm")]
        let final_message = match self.parents {
            Some(mut parents) => {
                // Sort parents
                parents.sort_unstable_by_key(|a| a.pack_new());
                parents.dedup();

                let network_id = self.client.get_network_id().await?;
                let mut message = MessageBuilder::<ClientMiner>::new();
                message = message.with_network_id(network_id);
                if let Some(p) = payload {
                    message = message.with_payload(p);
                }
                message
                    .with_parents(Parents::new(parents)?)
                    .finish()
                    .map_err(Error::MessageError)?
            }
            _ => {
                let network_id = self.client.get_network_id().await?;
                let tips = self.client.get_tips().await?;
                let mut message = MessageBuilder::<ClientMiner>::new();
                message = message.with_network_id(network_id).with_parents(Parents::new(tips)?);
                if let Some(p) = payload {
                    message = message.with_payload(p);
                }
                message.finish().map_err(Error::MessageError)?
            }
        };
        #[cfg(not(feature = "wasm"))]
        let final_message = match self.parents {
            Some(mut parents) => {
                // Sort parents
                parents.sort_unstable_by_key(|a| a.pack_new());
                parents.dedup();

                let min_pow_score = self.client.get_min_pow_score().await?;
                let network_id = self.client.get_network_id().await?;
                do_pow(
                    crate::client::ClientMinerBuilder::new()
                        .with_local_pow(self.client.get_local_pow().await)
                        .finish(),
                    min_pow_score,
                    network_id,
                    payload,
                    parents,
                )?
                .1
                .ok_or_else(|| Error::Pow("final message pow failed.".to_string()))?
            }
            None => finish_pow(&self.client, payload).await?,
        };

        let msg_id = self.client.post_message(&final_message).await?;
        // Get message if we use remote PoW, because the node will change parents and nonce
        let msg = match self.client.get_local_pow().await {
            true => final_message,
            false => self.client.get_message().data(&msg_id).await?,
        };

        Ok(msg)
    }
}

// Calculate the outputs on this address after this transaction gets confirmed so we know if we can send dust or
// dust allowance outputs (as input), the bool in the outputs defines if we consume this output (false) or create a new
// one (true)
async fn is_dust_allowed(client: &Client, address: Address, outputs: Vec<(u64, Address, bool)>) -> Result<()> {
    // balance of all dust allowance outputs
    let mut dust_allowance_balance: i64 = 0;
    // Amount of dust outputs
    let mut dust_outputs_amount: i64 = 0;

    // Add outputs from this transaction
    for (amount, _, add_outputs) in outputs {
        let sign = if add_outputs { 1 } else { -1 };
        if amount >= DUST_THRESHOLD {
            dust_allowance_balance += sign * amount as i64;
        } else {
            dust_outputs_amount += sign;
        }
    }

    let bech32_hrp = client.get_bech32_hrp().await?;

    let address_data = client.get_address().balance(&address.to_bech32(&bech32_hrp)).await?;
    // If we create a dust output and a dust allowance output we don't need to check more outputs if the balance/100_000
    // is < 100 because then we are sure that we didn't reach the max dust outputs
    if address_data.dust_allowed
        && dust_outputs_amount == 1
        && dust_allowance_balance >= 0
        && address_data.balance as i64 / DUST_DIVISOR < MAX_ALLOWED_DUST_OUTPUTS
    {
        return Ok(());
    } else if !address_data.dust_allowed && dust_outputs_amount == 1 && dust_allowance_balance <= 0 {
        return Err(Error::DustError(format!(
            "No dust output allowed on address {}",
            address.to_bech32(&bech32_hrp)
        )));
    }

    // Check all outputs of the address because we want to consume a dust allowance output and don't know if we are
    // allowed to do that
    let address_outputs_metadata = client.find_outputs(&[], &[address.to_bech32(&bech32_hrp)]).await?;
    for output_metadata in address_outputs_metadata {
        match output_metadata.output {
            OutputDto::Treasury(_) => {}
            OutputDto::SignatureLockedDustAllowance(d_a_o) => {
                dust_allowance_balance += d_a_o.amount as i64;
            }
            OutputDto::SignatureLockedSingle(s_o) => {
                if s_o.amount < DUST_THRESHOLD {
                    dust_outputs_amount += 1;
                }
            }
        }
    }

    // Here dust_allowance_balance and dust_outputs_amount should be as if this transaction gets confirmed
    // Max allowed dust outputs is 100
    let allowed_dust_amount = std::cmp::min(dust_allowance_balance / DUST_DIVISOR, MAX_ALLOWED_DUST_OUTPUTS);
    if dust_outputs_amount > allowed_dust_amount {
        return Err(Error::DustError(format!(
            "No dust output allowed on address {}",
            address.to_bech32(&bech32_hrp)
        )));
    }
    Ok(())
}

/// Does PoW with always new tips
#[cfg(not(feature = "wasm"))]
pub async fn finish_pow(client: &Client, payload: Option<Payload>) -> Result<Message> {
    let local_pow = client.get_local_pow().await;
    let min_pow_score = client.get_min_pow_score().await?;
    let tips_interval = client.get_tips_interval().await;
    let network_id = client.get_network_id().await?;
    loop {
        let cancel = MinerCancel::new();
        let cancel_2 = cancel.clone();
        let payload_ = payload.clone();
        let parent_messages = client.get_tips().await?;
        println!("{:?}", parent_messages);
        let time_thread = std::thread::spawn(move || Ok(pow_timeout(tips_interval, cancel)));
        let pow_thread = std::thread::spawn(move || {
            do_pow(
                crate::client::ClientMinerBuilder::new()
                    .with_local_pow(local_pow)
                    .with_cancel(cancel_2)
                    .finish(),
                min_pow_score,
                network_id,
                payload_,
                parent_messages,
            )
        });

        let threads = vec![pow_thread, time_thread];
        for t in threads {
            match t.join().expect("Failed to join threads.") {
                Ok(res) => {
                    if res.0 != 0 || !local_pow {
                        if let Some(message) = res.1 {
                            return Ok(message);
                        }
                    }
                }
                Err(err) => {
                    return Err(err);
                }
            }
        }
    }
}

<<<<<<< HEAD
#[cfg(not(feature = "wasm"))]
fn pow_timeout(after_seconds: u64, done: &AtomicBool) -> (u64, Option<Message>) {
=======
fn pow_timeout(after_seconds: u64, cancel: MinerCancel) -> (u64, Option<Message>) {
>>>>>>> 2722d6a4
    std::thread::sleep(std::time::Duration::from_secs(after_seconds));
    cancel.trigger();
    (0, None)
}

/// Does PoW
pub fn do_pow(
    client_miner: ClientMiner,
    min_pow_score: f64,
    network_id: u64,
    payload: Option<Payload>,
    parent_messages: Vec<MessageId>,
) -> Result<(u64, Option<Message>)> {
    let mut message = MessageBuilder::<ClientMiner>::new();
    message = message.with_network_id(network_id);
    if let Some(p) = payload {
        message = message.with_payload(p);
    }
    let message = message
        .with_parents(Parents::new(parent_messages)?)
        .with_nonce_provider(client_miner, min_pow_score)
        .finish()
        .map_err(Error::MessageError)?;
    Ok((message.nonce(), Some(message)))
}<|MERGE_RESOLUTION|>--- conflicted
+++ resolved
@@ -5,26 +5,15 @@
 
 use bee_common::packable::Packable;
 use bee_message::prelude::*;
-<<<<<<< HEAD
-
 #[cfg(not(feature = "wasm"))]
-use bee_pow::providers::ProviderBuilder;
-=======
 use bee_pow::providers::{miner::MinerCancel, NonceProviderBuilder};
->>>>>>> 2722d6a4
 use bee_rest_api::types::dtos::{AddressDto, OutputDto};
 use crypto::keys::slip10::{Chain, Curve, Seed};
 
-#[cfg(not(feature = "wasm"))]
-use std::sync::atomic::Ordering;
 use std::{
     collections::{HashMap, HashSet},
     ops::Range,
     str::FromStr,
-<<<<<<< HEAD
-    sync::{atomic::AtomicBool, Arc},
-=======
->>>>>>> 2722d6a4
 };
 
 const ADDRESS_GAP_LIMIT: usize = 20;
@@ -690,12 +679,8 @@
     }
 }
 
-<<<<<<< HEAD
 #[cfg(not(feature = "wasm"))]
-fn pow_timeout(after_seconds: u64, done: &AtomicBool) -> (u64, Option<Message>) {
-=======
 fn pow_timeout(after_seconds: u64, cancel: MinerCancel) -> (u64, Option<Message>) {
->>>>>>> 2722d6a4
     std::thread::sleep(std::time::Duration::from_secs(after_seconds));
     cancel.trigger();
     (0, None)
