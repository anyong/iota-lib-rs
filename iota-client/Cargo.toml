--- conflicted
+++ resolved
@@ -23,10 +23,7 @@
 serde = { version = "1.0", features = ["derive"] }
 serde_json = "1.0"
 hex = "0.4"
-<<<<<<< HEAD
 tokio = { version = "1.1", features = ["macros", "sync", "rt-multi-thread", "rt"], optional = true }
-=======
->>>>>>> 7a9ef60f
 thiserror = "1.0"
 num_cpus = "1.13"
 log= "0.4"
@@ -35,7 +32,6 @@
 # sync
 ureq = { version = "2.0", features = ["json"], optional = true }
 # async
-tokio = { version = "1.1", features = ["macros", "sync", "rt-multi-thread", "rt"] }
 reqwest = { version = "0.11", features = ["json", "rustls-tls", "blocking"], default-features = false, optional = true }
 futures = { version = "0.3", optional = true }
 
@@ -49,17 +45,9 @@
 rusqlite = { version = "0.24", features = ["bundled"], optional = true }
 
 [features]
-<<<<<<< HEAD
-default = ["async", "tokio"]
-sync = ["ureq"]
-async = ["reqwest"]
-mqtt = ["rumqttc", "regex", "once_cell", "futures"]
-storage = ["rusqlite", "once_cell"]
-wasm = []
-=======
-default = ["async", "futures"]
+default = ["async", "tokio", "futures"]
 sync = ["ureq"]
 async = ["reqwest"]
 mqtt = ["rumqttc", "once_cell", "futures"]
 storage = ["rusqlite", "once_cell"]
->>>>>>> 7a9ef60f
+wasm = []