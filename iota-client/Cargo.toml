[package]
name = "iota-client"
version = "1.0.1"
authors = ["Thoralf Müller <thoralf.mueller@iota.org", "Antony Dikov <antoni.dikov@iota.org>", "Bing-Yang Lin <bingyang.lin@iota.org>", "Lucas Nogueira <lucas.nogueira@iota.org>", "Nathan Jaremko <nathan@jaremko.ca>", "Yu-Wei Wu <wusyong9104@gmail.com>"]
edition = "2018"
description = "Client to use IOTA APIs"
readme = "README.md"
repository = "https://github.com/iotaledger/iota.rs"
homepage = "https://www.iota.org"
documentation = "https://docs.rs/iota-client"
license = "Apache-2.0"

[lib]
name = "iota_client"

[dependencies]
# TODO: Use crates.io versions when bee-rest-api got updated.
<<<<<<< HEAD
# bee-rest-api = "0.1"
=======
bee-rest-api = { git = "https://github.com/iotaledger/bee", rev = "66fff6f4d5406c439240c9f7461b254a818a6a01" }
>>>>>>> e8c050a7
# bee-message = "0.1"
# bee-pow = "0.1"
# bee-common = "0.4"

bee-rest-api = { git = "https://github.com/iotaledger/bee", rev = "8799deaa44e99eaee01e9444a403ba4f2a75727c" }
bee-message = { git = "https://github.com/iotaledger/bee.git", branch = "dev" }
bee-pow = { git = "https://github.com/iotaledger/bee.git", branch = "dev" }
bee-common = { git = "https://github.com/iotaledger/bee.git", branch = "dev" }
iota-crypto = { version = "0.7.0", features = ["std", "blake2b", "ed25519", "random", "slip10", "bip39", "bip39-en"]}
url = "2.2"
serde = { version = "1.0", features = ["derive"] }
serde_json = "1.0"
hex = "0.4"
tokio = { version = "1.5", features = ["macros", "sync", "rt-multi-thread", "rt", "time"], optional = true }
thiserror = "1.0"
num_cpus = "1.13"
log= "0.4"
regex = "1.4"
zeroize = { version = "1.2", features = ["zeroize_derive"] }

# sync
ureq = { version = "2.1", features = ["json"], optional = true }
# async
reqwest = { version = "0.11", features = ["json", "rustls-tls", "blocking"], default-features = false, optional = true }
futures = { version = "0.3", optional = true }

# MQTT
rumqttc = { version = "0.5", features = ["websocket"], optional = true}
# also used for storage
once_cell = { version = "1.7", optional = true }

# storage
async-trait = "0.1"
rusqlite = { version = "0.24", features = ["bundled"], optional = true }

# wasm
# patched version to work in browser and node.js
wasm-timer = { git = "https://github.com/Thoralf-M/wasm-timer", rev = "698c02da91f075a1574b4c711a5ea5d4103cb8bf", optional = true }
# single thread pow for wasm
bee-crypto = { version = "0.2.1-alph", optional = true }
bee-ternary = { version = "0.4.2-alpha", optional = true }
bytes = { version = "1.0", optional = true }

web-sys = {version = "0.3.52", features = ["console"] }
[features]
default = ["async"]
sync = ["ureq", "tokio", "futures"]
async = ["reqwest", "futures", "tokio"]
mqtt = ["rumqttc", "once_cell", "futures"]
storage = ["rusqlite", "once_cell"]
wasm = ["reqwest", "futures", "wasm-timer", "bee-crypto", "bee-ternary", "bytes"]<|MERGE_RESOLUTION|>--- conflicted
+++ resolved
@@ -15,16 +15,12 @@
 
 [dependencies]
 # TODO: Use crates.io versions when bee-rest-api got updated.
-<<<<<<< HEAD
 # bee-rest-api = "0.1"
-=======
 bee-rest-api = { git = "https://github.com/iotaledger/bee", rev = "66fff6f4d5406c439240c9f7461b254a818a6a01" }
->>>>>>> e8c050a7
 # bee-message = "0.1"
 # bee-pow = "0.1"
 # bee-common = "0.4"
 
-bee-rest-api = { git = "https://github.com/iotaledger/bee", rev = "8799deaa44e99eaee01e9444a403ba4f2a75727c" }
 bee-message = { git = "https://github.com/iotaledger/bee.git", branch = "dev" }
 bee-pow = { git = "https://github.com/iotaledger/bee.git", branch = "dev" }
 bee-common = { git = "https://github.com/iotaledger/bee.git", branch = "dev" }
