// Copyright 2021 IOTA Stiftung
// SPDX-License-Identifier: Apache-2.0

use crate::client::error::{Error, Result};
use core::convert::TryFrom;
use dict_derive::{FromPyObject as DeriveFromPyObject, IntoPyObject as DeriveIntoPyObject};
use iota::{
    bee_rest_api::types::{
        dtos::{
            AddressDto as RustAddressDto, Ed25519AddressDto as RustEd25519AddressDto, GossipDto as RustgossipDto,
            HeartbeatDto as RustheartbeatDto, InputDto as RustInputDto,
            LedgerInclusionStateDto as RustLedgerInclusionStateDto, MetricsDto as RustMetricsDto,
            MigratedFundsEntryDto as RustMigratedFundsEntryDto, OutputDto as RustOutputDto,
            PayloadDto as RustPayloadDto, PeerDto as RustPeerDto, ReceiptDto as RustReceiptDto,
            ReceiptPayloadDto as RustReceiptPayloadDto, RelationDto as RustRelationDto,
            SignatureLockedDustAllowanceOutputDto as RustSignatureLockedDustAllowanceOutputDto,
            SignatureLockedSingleOutputDto as RustSignatureLockedSingleOutputDto,
            TreasuryOutputDto as RustTreasuryOutputDto,
            TreasuryTransactionPayloadDto as RustTreasuryTransactionPayloadDto,
        },
        responses::{
            BalanceAddressResponse as RustBalanceAddressResponse, InfoResponse as RustInfoResponse,
            MessageMetadataResponse as RustMessageMetadataResponse, OutputResponse as RustOutputResponse,
            TreasuryResponse as RustTreasuryResponse, UtxoChangesResponse as RustMilestoneUTXOChanges,
        },
    },
    builder::NetworkInfo as RustNetworkInfo,
    client::MilestoneResponse,
    Address as RustAddress, AddressOutputsOptions as RustAddressOutputsOptions, Ed25519Address as RustEd25519Address,
    Ed25519Signature as RustEd25519Signature, Essence as RustEssence, IndexationPayload as RustIndexationPayload,
    Input as RustInput, Message as RustMessage, MilestonePayloadEssence as RustMilestonePayloadEssence,
    Output as RustOutput, OutputType, Payload as RustPayload, ReferenceUnlock as RustReferenceUnlock,
    RegularEssence as RustRegularEssence, SignatureLockedSingleOutput as RustSignatureLockedSingleOutput,
    SignatureUnlock as RustSignatureUnlock, TransactionId as RustTransactionId,
    TransactionPayload as RustTransactionPayload, UnlockBlock as RustUnlockBlock, UnlockBlocks as RustUnlockBlocks,
    UtxoInput as RustUtxoInput,
};

use std::{
    convert::{From, Into, TryInto},
    str::FromStr,
};
pub const MILESTONE_MERKLE_PROOF_LENGTH: usize = 32;
pub const MILESTONE_PUBLIC_KEY_LENGTH: usize = 32;
pub static mut BECH32_HRP: &str = "atoi1";

#[derive(Debug, Clone, DeriveFromPyObject, DeriveIntoPyObject)]
pub struct MessageMetadataResponse {
    /// Message ID
    pub message_id: String,
    /// Message ID of parents
    pub parent_message_ids: Vec<String>,
    /// Solid status
    pub is_solid: bool,
    pub referenced_by_milestone_index: Option<u32>,
    pub milestone_index: Option<u32>,
    pub ledger_inclusion_state: Option<LedgerInclusionStateDto>,
    pub conflict_reason: Option<u8>,
    pub should_promote: Option<bool>,
    pub should_reattach: Option<bool>,
}

#[derive(Debug, Clone, DeriveFromPyObject, DeriveIntoPyObject)]
pub struct BalanceAddressResponse {
    // The type of the address (1=Ed25519).
    pub address_type: u8,
    // hex encoded address
    pub address: String,
    pub balance: u64,
    pub dust_allowed: bool,
}

#[derive(Debug, Clone, DeriveFromPyObject, DeriveIntoPyObject)]
pub struct AddressBalancePair {
    /// Address
    pub address: String,
    /// Balance in the address
    pub balance: u64,
<<<<<<< HEAD
    /// This address is dust allowed or not
=======
    /// If dust is allowed on the address
>>>>>>> 87fa6567
    pub dust_allowed: bool,
}

#[derive(Debug, Clone, DeriveFromPyObject, DeriveIntoPyObject)]
pub struct MilestoneDto {
    pub index: u32,
    pub timestamp: u64,
    pub message_id: String,
}

#[derive(Debug, Clone, DeriveFromPyObject, DeriveIntoPyObject)]
pub struct MilestoneUTXOChanges {
    pub index: u32,
    pub created_outputs: Vec<String>,
    pub consumed_outputs: Vec<String>,
}

#[derive(Debug, Clone, DeriveFromPyObject, DeriveIntoPyObject)]
pub struct InputDto {
    pub utxo: Option<UtxoInput>,
    pub treasury: Option<TreasuryInput>,
}

#[derive(Debug, Clone, DeriveFromPyObject, DeriveIntoPyObject)]
pub struct UtxoInput {
    pub transaction_id: Vec<u8>,
    pub index: u16,
}
#[derive(Debug, Clone, DeriveFromPyObject, DeriveIntoPyObject)]
pub struct TreasuryInput {
    pub kind: u8,
    pub message_id: String,
}

#[derive(Debug, Clone, DeriveFromPyObject, DeriveIntoPyObject)]
pub struct OutputResponse {
    pub message_id: String,
    pub transaction_id: String,
    pub output_index: u16,
    pub is_spent: bool,
    pub output: OutputDto,
}

#[derive(Debug, Clone, DeriveFromPyObject, DeriveIntoPyObject)]
pub struct OutputDto {
    pub treasury: Option<TreasuryOutputDto>,
    pub signature_locked_single: Option<SignatureLockedSingleOutputDto>,
    pub signature_locked_dust_allowance: Option<SignatureLockedDustAllowanceOutputDto>,
}

#[derive(Debug, Clone, DeriveFromPyObject, DeriveIntoPyObject)]
pub struct SignatureLockedSingleOutputDto {
    pub kind: u8,
    pub address: AddressDto,
    pub amount: u64,
}

#[derive(Debug, Clone, DeriveFromPyObject, DeriveIntoPyObject)]
pub struct SignatureLockedDustAllowanceOutputDto {
    pub kind: u8,
    pub address: AddressDto,
    pub amount: u64,
}

#[derive(Clone, Debug, DeriveFromPyObject, DeriveIntoPyObject)]
pub struct TreasuryOutputDto {
    pub kind: u8,
    pub amount: u64,
}

#[derive(Debug, Clone, DeriveFromPyObject, DeriveIntoPyObject)]
pub struct AddressDto {
    pub ed25519: Ed25519AddressDto,
}

#[derive(Debug, Clone, DeriveFromPyObject, DeriveIntoPyObject)]
pub struct Ed25519AddressDto {
    pub kind: u8,
    pub address: String,
}

#[derive(Debug, Clone, DeriveFromPyObject, DeriveIntoPyObject)]
pub struct Message {
    pub message_id: String,
    pub network_id: u64,
    pub parents: Vec<String>,
    pub payload: Option<Payload>,
    pub nonce: u64,
}

#[derive(Debug, Clone, DeriveFromPyObject, DeriveIntoPyObject)]
pub struct Payload {
    pub transaction: Option<Vec<Transaction>>,
    pub milestone: Option<Vec<Milestone>>,
    pub indexation: Option<Vec<Indexation>>,
    pub receipt: Option<Vec<Receipt>>,
    pub treasury_transaction: Option<Vec<TreasuryTransaction>>,
}

#[derive(Debug, Clone, DeriveFromPyObject, DeriveIntoPyObject)]
pub struct Transaction {
    pub essence: RegularEssence,
    pub unlock_blocks: Vec<UnlockBlock>,
}

#[derive(Debug, Clone, DeriveFromPyObject, DeriveIntoPyObject)]
pub struct Milestone {
    pub essence: MilestonePayloadEssence,
    pub signatures: Vec<Vec<u8>>,
}

#[derive(Debug, Clone, DeriveFromPyObject, DeriveIntoPyObject)]
pub struct MilestonePayloadEssence {
    pub index: u32,
    pub timestamp: u64,
    pub parents: Vec<String>,
    pub merkle_proof: [u8; MILESTONE_MERKLE_PROOF_LENGTH],
    pub next_pow_score: u32,
    pub next_pow_score_milestone_index: u32,
    pub public_keys: Vec<[u8; MILESTONE_PUBLIC_KEY_LENGTH]>,
}

#[derive(Debug, Clone, DeriveFromPyObject, DeriveIntoPyObject)]
pub struct Indexation {
    pub index: String,
    pub data: Vec<u8>,
}

#[derive(Debug, DeriveFromPyObject, DeriveIntoPyObject)]
pub struct ReceiptDto {
    pub receipt: Receipt,
    pub milestone_index: u32,
}

#[derive(Debug, Clone, DeriveFromPyObject, DeriveIntoPyObject)]
pub struct Receipt {
    pub kind: u32,
    pub index: u32,
    pub last: bool,
    pub funds: Vec<MigratedFundsEntry>,
    pub transaction: Payload,
}

#[derive(Debug, Clone, DeriveFromPyObject, DeriveIntoPyObject)]
pub struct MigratedFundsEntry {
    pub tail_transaction_hash: Vec<u8>,
    pub output: SignatureLockedSingleOutputDto,
}

#[derive(Debug, Clone, DeriveFromPyObject, DeriveIntoPyObject)]
pub struct TreasuryTransaction {
    pub kind: u32,
    pub input: InputDto,
    pub output: OutputDto,
}

#[derive(Debug, Clone, DeriveFromPyObject, DeriveIntoPyObject)]
pub struct RegularEssence {
    pub inputs: Vec<Input>,
    pub outputs: Vec<Output>,
    pub payload: Option<Payload>,
}

#[derive(Debug, Clone, DeriveFromPyObject, DeriveIntoPyObject)]
pub struct Output {
    pub address: String,
    pub amount: u64,
}

#[derive(Debug, Clone, DeriveFromPyObject, DeriveIntoPyObject)]
pub struct Input {
    pub transaction_id: String,
    pub index: u16,
}

#[derive(Debug, Clone, DeriveFromPyObject, DeriveIntoPyObject)]
pub struct UnlockBlock {
    pub signature: Option<Ed25519Signature>,
    pub reference: Option<u16>,
}

#[derive(Debug, Clone, DeriveFromPyObject, DeriveIntoPyObject)]
pub struct Ed25519Signature {
    pub public_key: [u8; 32],
    pub signature: Vec<u8>,
}

#[derive(Debug, DeriveFromPyObject, DeriveIntoPyObject)]
pub struct BrokerOptions {
    /// automatic disconnect or not
    pub automatic_disconnect: bool,
    /// broker timeout in secs
    pub timeout: u64,
    /// max number of attempts to reconnect.
    pub max_reconnection_attempts: usize,
}

#[derive(Debug, Clone, DeriveFromPyObject, DeriveIntoPyObject)]
pub struct LedgerInclusionStateDto {
    pub state: String,
}

#[derive(Debug, DeriveFromPyObject, DeriveIntoPyObject)]
pub struct InfoResponse {
    pub name: String,
    pub version: String,
    pub is_healthy: bool,
    pub network_id: String,
    pub bech32_hrp: String,
    pub min_pow_score: f64,
    pub messages_per_second: f64,
    pub referenced_messages_per_second: f64,
    pub referenced_rate: f64,
    pub latest_milestone_timestamp: u64,
    pub latest_milestone_index: u32,
    pub confirmed_milestone_index: u32,
    pub pruning_index: u32,
    pub features: Vec<String>,
}

#[derive(Debug, DeriveFromPyObject, DeriveIntoPyObject)]
pub struct NetworkInfo {
    /// Network of the Iota nodes belong to
    pub network: String,
    /// Network ID
    pub network_id: u64,
    /// Bech32 HRP
    pub bech32_hrp: String,
    /// Mininum proof of work score
    pub min_pow_score: f64,
    /// Local proof of work
    pub local_pow: bool,
    /// Tips interval
    pub tips_interval: u64,
}

#[derive(Debug, DeriveFromPyObject, DeriveIntoPyObject)]
pub struct PeerDto {
    pub id: String,
    pub multi_addresses: Vec<String>,
    pub alias: Option<String>,
    pub relation: RelationDto,
    pub connected: bool,
    pub gossip: Option<GossipDto>,
}

#[derive(Debug, DeriveFromPyObject, DeriveIntoPyObject)]
pub struct RelationDto {
    pub relation: String,
}

#[derive(Debug, DeriveFromPyObject, DeriveIntoPyObject)]
pub struct GossipDto {
    pub heartbeat: HeartbeatDto,
    pub metrics: MetricsDto,
}

#[derive(Debug, DeriveFromPyObject, DeriveIntoPyObject)]
pub struct HeartbeatDto {
    pub solid_milestone_index: u32,
    pub pruned_milestone_index: u32,
    pub latest_milestone_index: u32,
    pub connected_neighbors: u8,
    pub synced_neighbors: u8,
}

#[derive(Debug, DeriveFromPyObject, DeriveIntoPyObject)]
pub struct MetricsDto {
    pub new_messages: u64,
    pub received_messages: u64,
    pub known_messages: u64,
    pub received_message_requests: u64,
    pub received_milestone_requests: u64,
    pub received_heartbeats: u64,
    pub sent_messages: u64,
    pub sent_message_requests: u64,
    pub sent_milestone_requests: u64,
    pub sent_heartbeats: u64,
    pub dropped_packets: u64,
}

#[derive(Debug, DeriveFromPyObject, DeriveIntoPyObject)]
pub struct TreasuryResponse {
    pub milestone_id: String,
    pub amount: u64,
}

impl From<RustTreasuryResponse> for TreasuryResponse {
    fn from(treasury: RustTreasuryResponse) -> Self {
        Self {
            milestone_id: treasury.milestone_id,
            amount: treasury.amount,
        }
    }
}

impl From<RustOutputResponse> for OutputResponse {
    fn from(output: RustOutputResponse) -> Self {
        Self {
            message_id: output.message_id,
            transaction_id: output.transaction_id,
            output_index: output.output_index,
            is_spent: output.is_spent,
            output: output.output.into(),
        }
    }
}

impl From<&iota::MigratedFundsEntry> for MigratedFundsEntry {
    fn from(migrated_funds_entry: &iota::MigratedFundsEntry) -> Self {
        Self {
            tail_transaction_hash: migrated_funds_entry.tail_transaction_hash().as_ref().into(),
            output: migrated_funds_entry.output().clone().into(),
        }
    }
}

impl From<RustOutputDto> for OutputDto {
    fn from(output: RustOutputDto) -> Self {
        match output {
            RustOutputDto::Treasury(t) => OutputDto {
                treasury: Some(t.into()),
                signature_locked_single: None,
                signature_locked_dust_allowance: None,
            },
            RustOutputDto::SignatureLockedSingle(signature) => OutputDto {
                treasury: None,
                signature_locked_single: Some(signature.into()),
                signature_locked_dust_allowance: None,
            },
            RustOutputDto::SignatureLockedDustAllowance(signature) => OutputDto {
                treasury: None,
                signature_locked_single: None,
                signature_locked_dust_allowance: Some(signature.into()),
            },
        }
    }
}

impl From<RustEd25519AddressDto> for Ed25519AddressDto {
    fn from(address: RustEd25519AddressDto) -> Self {
        Self {
            kind: address.kind,
            address: address.address,
        }
    }
}

impl From<RustTreasuryOutputDto> for TreasuryOutputDto {
    fn from(treasury: RustTreasuryOutputDto) -> Self {
        Self {
            kind: treasury.kind,
            amount: treasury.amount,
        }
    }
}

impl From<RustSignatureLockedSingleOutput> for SignatureLockedSingleOutputDto {
    fn from(address: RustSignatureLockedSingleOutput) -> Self {
        let address_dto: AddressDto = address.address().clone().into();
        Self {
            kind: 0,
            address: address_dto,
            amount: address.amount(),
        }
    }
}

impl From<RustSignatureLockedSingleOutputDto> for SignatureLockedSingleOutputDto {
    fn from(address: RustSignatureLockedSingleOutputDto) -> Self {
        Self {
            kind: address.kind,
            address: address.address.into(),
            amount: address.amount,
        }
    }
}

impl From<RustSignatureLockedDustAllowanceOutputDto> for SignatureLockedDustAllowanceOutputDto {
    fn from(address: RustSignatureLockedDustAllowanceOutputDto) -> Self {
        Self {
            kind: address.kind,
            address: address.address.into(),
            amount: address.amount,
        }
    }
}

impl From<RustAddressDto> for AddressDto {
    fn from(address: RustAddressDto) -> Self {
        Self {
            ed25519: match address {
                RustAddressDto::Ed25519(ed25519) => ed25519.into(),
            },
        }
    }
}

impl From<RustAddress> for AddressDto {
    fn from(address: RustAddress) -> Self {
        let address = RustAddressDto::try_from(&address).unwrap();
        Self {
            ed25519: match address {
                RustAddressDto::Ed25519(ed25519) => ed25519.into(),
            },
        }
    }
}

impl From<RustBalanceAddressResponse> for BalanceAddressResponse {
    fn from(balance_for_address_response: RustBalanceAddressResponse) -> Self {
        BalanceAddressResponse {
            address_type: balance_for_address_response.address_type,
            address: balance_for_address_response.address,
            balance: balance_for_address_response.balance,
            dust_allowed: balance_for_address_response.dust_allowed,
        }
    }
}

impl From<RustMessageMetadataResponse> for MessageMetadataResponse {
    fn from(message_metadata_response: RustMessageMetadataResponse) -> Self {
        Self {
            message_id: message_metadata_response.message_id,
            parent_message_ids: message_metadata_response.parent_message_ids,
            is_solid: message_metadata_response.is_solid,
            referenced_by_milestone_index: message_metadata_response.referenced_by_milestone_index,
            milestone_index: message_metadata_response.milestone_index,
            ledger_inclusion_state: message_metadata_response
                .ledger_inclusion_state
                .map(|state| state.into()),
            conflict_reason: message_metadata_response.conflict_reason,
            should_promote: message_metadata_response.should_promote,
            should_reattach: message_metadata_response.should_reattach,
        }
    }
}

impl From<RustInfoResponse> for InfoResponse {
    fn from(info: RustInfoResponse) -> Self {
        InfoResponse {
            name: info.name,
            version: info.version,
            is_healthy: info.is_healthy,
            network_id: info.network_id,
            bech32_hrp: info.bech32_hrp,
            min_pow_score: info.min_pow_score,
            messages_per_second: info.messages_per_second,
            referenced_messages_per_second: info.referenced_messages_per_second,
            referenced_rate: info.referenced_rate,
            latest_milestone_timestamp: info.latest_milestone_timestamp,
            latest_milestone_index: info.latest_milestone_index,
            confirmed_milestone_index: info.confirmed_milestone_index,
            pruning_index: info.pruning_index,
            features: info.features,
        }
    }
}

impl From<RustNetworkInfo> for NetworkInfo {
    fn from(network_info: RustNetworkInfo) -> Self {
        NetworkInfo {
            network: network_info.network.unwrap_or_else(|| "undefined".to_string()),
            network_id: network_info.network_id.unwrap_or(0),
            bech32_hrp: network_info.bech32_hrp,
            min_pow_score: network_info.min_pow_score,
            local_pow: network_info.local_pow,
            tips_interval: network_info.tips_interval,
        }
    }
}

impl From<MilestoneResponse> for MilestoneDto {
    fn from(milestone_dto: MilestoneResponse) -> Self {
        Self {
            message_id: milestone_dto.message_id.to_string(),
            index: milestone_dto.index,
            timestamp: milestone_dto.timestamp,
        }
    }
}

impl From<RustMilestoneUTXOChanges> for MilestoneUTXOChanges {
    fn from(milestone_utxo_changes: RustMilestoneUTXOChanges) -> Self {
        Self {
            index: milestone_utxo_changes.index,
            created_outputs: milestone_utxo_changes.created_outputs,
            consumed_outputs: milestone_utxo_changes.consumed_outputs,
        }
    }
}

impl From<RustLedgerInclusionStateDto> for LedgerInclusionStateDto {
    fn from(state: RustLedgerInclusionStateDto) -> Self {
        match state {
            RustLedgerInclusionStateDto::Conflicting => Self {
                state: "Conflicting".to_string(),
            },
            RustLedgerInclusionStateDto::Included => Self {
                state: "Included".to_string(),
            },
            RustLedgerInclusionStateDto::NoTransaction => Self {
                state: "NoTransaction".to_string(),
            },
        }
    }
}

impl From<RustPeerDto> for PeerDto {
    fn from(peer: RustPeerDto) -> Self {
        let gossip = peer.gossip.map(GossipDto::from);
        Self {
            id: peer.id,
            multi_addresses: peer.multi_addresses,
            alias: peer.alias,
            relation: RelationDto::from(peer.relation),
            connected: peer.connected,
            gossip,
        }
    }
}

impl From<RustRelationDto> for RelationDto {
    fn from(relation: RustRelationDto) -> Self {
        match relation {
            RustRelationDto::Known => Self {
                relation: "known".to_string(),
            },
            RustRelationDto::Unknown => Self {
                relation: "unknown".to_string(),
            },
            RustRelationDto::Discovered => Self {
                relation: "discovered".to_string(),
            },
        }
    }
}

impl From<RustgossipDto> for GossipDto {
    fn from(gossip: RustgossipDto) -> Self {
        Self {
            heartbeat: HeartbeatDto::from(gossip.heartbeat),
            metrics: MetricsDto::from(gossip.metrics),
        }
    }
}

impl From<RustheartbeatDto> for HeartbeatDto {
    fn from(heartbeat: RustheartbeatDto) -> Self {
        Self {
            solid_milestone_index: heartbeat.solid_milestone_index,
            pruned_milestone_index: heartbeat.pruned_milestone_index,
            latest_milestone_index: heartbeat.latest_milestone_index,
            connected_neighbors: heartbeat.connected_neighbors,
            synced_neighbors: heartbeat.synced_neighbors,
        }
    }
}

impl From<RustMetricsDto> for MetricsDto {
    fn from(metrics: RustMetricsDto) -> Self {
        Self {
            new_messages: metrics.new_messages,
            received_messages: metrics.received_messages,
            known_messages: metrics.known_messages,
            received_message_requests: metrics.received_message_requests,
            received_milestone_requests: metrics.received_milestone_requests,
            received_heartbeats: metrics.received_heartbeats,
            sent_messages: metrics.sent_messages,
            sent_message_requests: metrics.sent_message_requests,
            sent_milestone_requests: metrics.sent_milestone_requests,
            sent_heartbeats: metrics.sent_heartbeats,
            dropped_packets: metrics.dropped_packets,
        }
    }
}

impl TryFrom<RustRegularEssence> for RegularEssence {
    type Error = Error;
    fn try_from(essence: RustRegularEssence) -> Result<Self> {
        Ok(RegularEssence {
            inputs: essence
                .inputs()
                .iter()
                .cloned()
                .map(|input| {
                    if let RustInput::Utxo(input) = input {
                        Input {
                            transaction_id: input.output_id().transaction_id().to_string(),
                            index: input.output_id().index(),
                        }
                    } else {
                        unreachable!()
                    }
                })
                .collect(),
            outputs: essence
                .outputs()
                .iter()
                .cloned()
                .map(|output| {
                    if let RustOutput::SignatureLockedSingle(output) = output {
                        Output {
                            address: unsafe { output.address().to_bech32(BECH32_HRP) },
                            amount: output.amount(),
                        }
                    } else {
                        unreachable!()
                    }
                })
                .collect(),
            payload: if essence.payload().is_some() {
                if let Some(RustPayload::Indexation(payload)) = essence.payload() {
                    Some(Payload {
                        transaction: None,
                        milestone: None,
                        indexation: Some(vec![Indexation {
                            index: hex::encode(payload.index()),
                            data: payload.data().try_into().unwrap_or_else(|_| {
                                panic!(
                                    "invalid Indexation Payload {:?} with data: {:?}",
                                    essence,
                                    payload.data()
                                )
                            }),
                        }]),
                        receipt: None,
                        treasury_transaction: None,
                    })
                } else {
                    unreachable!()
                }
            } else {
                None
            },
        })
    }
}

impl TryFrom<RustMilestonePayloadEssence> for MilestonePayloadEssence {
    type Error = Error;
    fn try_from(essence: RustMilestonePayloadEssence) -> Result<Self> {
        Ok(MilestonePayloadEssence {
            index: *essence.index(),
            timestamp: essence.timestamp(),
            parents: vec![essence.parents().iter().map(|m| m.to_string()).collect()],
            merkle_proof: essence.merkle_proof().try_into()?,
            next_pow_score: essence.next_pow_score(),
            next_pow_score_milestone_index: essence.next_pow_score_milestone_index(),
            public_keys: essence
                .public_keys()
                .iter()
                .map(|public_key| {
                    public_key.to_vec().try_into().unwrap_or_else(|_| {
                        panic!(
                            "invalid MilestonePayloadEssence {:?} with public key: {:?}",
                            essence,
                            essence.public_keys()
                        )
                    })
                })
                .collect(),
        })
    }
}

impl TryFrom<RustUnlockBlock> for UnlockBlock {
    type Error = Error;
    fn try_from(unlock_block: RustUnlockBlock) -> Result<Self> {
        if let RustUnlockBlock::Signature(RustSignatureUnlock::Ed25519(signature)) = unlock_block {
            Ok(UnlockBlock {
                signature: Some(Ed25519Signature {
                    public_key: signature.public_key().to_vec().try_into().unwrap_or_else(|_| {
                        panic!(
                            "invalid Ed25519Signature {:?} with public key: {:?}",
                            signature,
                            signature.public_key()
                        )
                    }),
                    signature: signature.signature().to_vec(),
                }),
                reference: None,
            })
        } else if let RustUnlockBlock::Reference(signature) = unlock_block {
            Ok(UnlockBlock {
                signature: None,
                reference: Some(signature.index()),
            })
        } else {
            unreachable!()
        }
    }
}

impl TryFrom<RustMessage> for Message {
    type Error = Error;
    fn try_from(msg: RustMessage) -> Result<Self> {
        let payload = msg.payload().as_ref();
        let payload = match payload {
            Some(RustPayload::Transaction(payload)) => {
                let essence = match payload.essence().to_owned() {
                    RustEssence::Regular(e) => e.try_into()?,
                    _ => panic!("Unexisting essence."),
                };

                Some(Payload {
                    transaction: Some(vec![Transaction {
                        essence,
                        unlock_blocks: payload
                            .unlock_blocks()
                            .iter()
                            .cloned()
                            .map(|unlock_block| unlock_block.try_into().expect("Invalid UnlockBlock"))
                            .collect(),
                    }]),
                    milestone: None,
                    indexation: None,
                    receipt: None,
                    treasury_transaction: None,
                })
            }
            Some(RustPayload::Indexation(payload)) => Some(Payload {
                transaction: None,
                milestone: None,
                indexation: Some(vec![Indexation {
                    index: hex::encode(payload.index()),
                    data: payload.data().try_into().unwrap_or_else(|_| {
                        panic!(
                            "invalid Indexation Payload {:?} with data: {:?}",
                            payload,
                            payload.data()
                        )
                    }),
                }]),
                receipt: None,
                treasury_transaction: None,
            }),
            Some(RustPayload::Milestone(payload)) => Some(Payload {
                transaction: None,
                milestone: Some(vec![Milestone {
                    essence: payload.essence().to_owned().try_into()?,
                    signatures: payload
                        .signatures()
                        .iter()
                        .map(|signature| (*signature).to_vec())
                        .collect(),
                }]),
                indexation: None,
                receipt: None,
                treasury_transaction: None,
            }),
            Some(RustPayload::Receipt(payload)) => {
                let essence = match payload.transaction() {
                    RustPayload::Transaction(transaction_payload) => match transaction_payload.essence().to_owned() {
                        RustEssence::Regular(e) => e.try_into()?,
                        _ => panic!("Unexisting essence."),
                    },
                    _ => panic!("Missing transaction payload"),
                };
                Some(Payload {
                    transaction: None,
                    milestone: None,
                    indexation: None,
                    receipt: Some(vec![Receipt {
                        kind: 3,
                        index: *payload.migrated_at(),
                        last: payload.last(),
                        funds: payload
                            .funds()
                            .iter()
                            .map(|m| m.try_into().expect("Couldn't convert funds"))
                            .collect::<Vec<MigratedFundsEntry>>(),
                        transaction: Payload {
                            transaction: Some(vec![Transaction {
                                essence,
                                unlock_blocks: match payload.transaction() {
                                    RustPayload::Transaction(transaction_payload) => transaction_payload
                                        .unlock_blocks()
                                        .iter()
                                        .cloned()
                                        .map(|unlock_block| unlock_block.try_into().expect("Invalid UnlockBlock"))
                                        .collect(),
                                    _ => panic!("Missing transaction payload"),
                                },
                            }]),
                            milestone: None,
                            indexation: None,
                            receipt: None,
                            treasury_transaction: None,
                        },
                    }]),
                    treasury_transaction: None,
                })
            }
            _ => None,
        };

        Ok(Message {
            message_id: msg.id().0.to_string(),
            network_id: msg.network_id(),
            parents: msg.parents().iter().map(|m| m.to_string()).collect(),
            payload,
            nonce: msg.nonce(),
        })
    }
}

impl TryFrom<RegularEssence> for RustRegularEssence {
    type Error = Error;
    fn try_from(essence: RegularEssence) -> Result<Self> {
        let mut builder = RustRegularEssence::builder();
        let inputs: Vec<RustInput> = essence
            .inputs
            .iter()
            .map(|input| {
                RustUtxoInput::new(
                    RustTransactionId::from_str(&input.transaction_id[..]).unwrap_or_else(|_| {
                        panic!(
                            "invalid UtxoInput transaction_id: {} with input index {}",
                            input.transaction_id, input.index
                        )
                    }),
                    input.index,
                )
                .unwrap_or_else(|_| {
                    panic!(
                        "invalid UtxoInput transaction_id: {} with input index {}",
                        input.transaction_id, input.index
                    )
                })
                .into()
            })
            .collect();
        for input in inputs {
            builder = builder.add_input(input);
        }

        let outputs: Vec<RustOutput> = essence
            .outputs
            .iter()
            .map(|output| {
                RustSignatureLockedSingleOutput::new(
                    RustAddress::from(RustEd25519Address::from_str(&output.address[..]).unwrap_or_else(|_| {
                        panic!(
                            "invalid SignatureLockedSingleOutput with output address: {}",
                            output.address
                        )
                    })),
                    output.amount,
                )
                .unwrap_or_else(|_| {
                    panic!(
                        "invalid SignatureLockedSingleOutput with output address: {}",
                        output.address
                    )
                })
                .into()
            })
            .collect();
        for output in outputs {
            builder = builder.add_output(output);
        }
        if let Some(indexation_payload) = &essence.payload {
            let index = RustIndexationPayload::new(
                indexation_payload
                    .indexation
                    .as_ref()
                    .unwrap_or_else(|| panic!("Invalid IndexationPayload: {:?}", indexation_payload))[0]
                    .index
                    .clone()
                    .as_bytes(),
                &(indexation_payload
                    .indexation
                    .as_ref()
                    .unwrap_or_else(|| panic!("Invalid IndexationPayload: {:?}", indexation_payload))[0]
                    .data)
                    .clone(),
            )
            .unwrap();
            builder = builder.with_payload(RustPayload::from(index));
        }
        Ok(builder.finish()?)
    }
}

impl TryFrom<Ed25519Signature> for RustSignatureUnlock {
    type Error = Error;
    fn try_from(signature: Ed25519Signature) -> Result<Self> {
        let mut public_key = [0u8; 32];
        hex::decode_to_slice(signature.public_key, &mut public_key)?;
        let signature = hex::decode(signature.signature)?.into_boxed_slice();
        Ok(RustEd25519Signature::new(public_key, signature).into())
    }
}

impl TryFrom<UnlockBlock> for RustUnlockBlock {
    type Error = Error;
    fn try_from(block: UnlockBlock) -> Result<Self> {
        if let Some(signature) = block.signature {
            let sig: RustSignatureUnlock = signature.try_into()?;
            Ok(sig.into())
        } else {
            let reference: RustReferenceUnlock = block
                .reference
                .unwrap()
                .try_into()
                .unwrap_or_else(|_| panic!("Invalid ReferenceUnlock: {:?}", block.reference));
            Ok(reference.into())
        }
    }
}

impl TryFrom<Payload> for RustPayload {
    type Error = Error;
    fn try_from(payload: Payload) -> Result<Self> {
        if let Some(transaction_payload) = &payload.transaction {
            let mut transaction = RustTransactionPayload::builder();
            transaction =
                transaction.with_essence(RustEssence::Regular(transaction_payload[0].essence.clone().try_into()?));

            let unlock_blocks = transaction_payload[0].unlock_blocks.clone();
            let unlock_blocks: Result<Vec<RustUnlockBlock>> =
                unlock_blocks.to_vec().into_iter().map(|u| u.try_into()).collect();

            transaction = transaction.with_unlock_blocks(RustUnlockBlocks::new(unlock_blocks?)?);

            Ok(RustPayload::Transaction(Box::new(transaction.finish()?)))
        } else {
            let indexation = RustIndexationPayload::new(
                (&payload
                    .indexation
                    .as_ref()
                    .unwrap_or_else(|| panic!("Invalid Payload: {:?}", payload))[0]
                    .index
                    .clone())
                    .to_owned()
                    .as_bytes(),
                &payload
                    .indexation
                    .as_ref()
                    .unwrap_or_else(|| panic!("Invalid Payload: {:?}", payload))[0]
                    .data,
            )?;
            Ok(RustPayload::Indexation(Box::new(indexation)))
        }
    }
}

impl From<RustReceiptDto> for ReceiptDto {
    fn from(receipt: RustReceiptDto) -> Self {
        Self {
            receipt: receipt.receipt.into(),
            milestone_index: receipt.milestone_index,
        }
    }
}

impl From<RustReceiptPayloadDto> for Receipt {
    fn from(receipt: RustReceiptPayloadDto) -> Self {
        let payload = match receipt.transaction {
            RustPayloadDto::TreasuryTransaction(payload) => *payload,
            _ => panic!("Invalid payload"),
        };
        Self {
            kind: receipt.kind,
            index: receipt.migrated_at,
            last: receipt.last,
            funds: receipt.funds.into_iter().map(|r| r.into()).collect(),
            transaction: Payload {
                transaction: None,
                milestone: None,
                indexation: None,
                receipt: None,
                treasury_transaction: Some(vec![payload.into()]),
            },
        }
    }
}

impl From<RustMigratedFundsEntryDto> for MigratedFundsEntry {
    fn from(receipt: RustMigratedFundsEntryDto) -> Self {
        Self {
            tail_transaction_hash: receipt.tail_transaction_hash.to_vec(),
            output: SignatureLockedSingleOutputDto {
                kind: 0,
                address: receipt.address.into(),
                amount: receipt.amount,
            },
        }
    }
}

impl From<RustTreasuryTransactionPayloadDto> for TreasuryTransaction {
    fn from(treasury: RustTreasuryTransactionPayloadDto) -> Self {
        let treasury_input = match treasury.input {
            RustInputDto::Treasury(t) => TreasuryInput {
                kind: t.kind,
                message_id: t.message_id,
            },
            RustInputDto::Utxo(_) => panic!("Invalid type"),
        };
        Self {
            kind: treasury.kind,
            input: InputDto {
                utxo: None,
                treasury: Some(treasury_input),
            },
            output: treasury.output.into(),
        }
    }
}

#[derive(Debug, Clone, DeriveFromPyObject, DeriveIntoPyObject)]
pub struct AddressOutputsOptions {
    include_spent: bool,
    output_type: Option<String>,
}

impl From<AddressOutputsOptions> for RustAddressOutputsOptions {
    fn from(value: AddressOutputsOptions) -> Self {
        Self {
            include_spent: value.include_spent,
            output_type: value.output_type.map(|o| match o.as_str() {
                "SignatureLockedSingle" => OutputType::SignatureLockedSingle,
                "SignatureLockedDustAllowance" => OutputType::SignatureLockedDustAllowance,
                _ => panic!("unexpected output type option"),
            }),
        }
    }
}<|MERGE_RESOLUTION|>--- conflicted
+++ resolved
@@ -76,11 +76,7 @@
     pub address: String,
     /// Balance in the address
     pub balance: u64,
-<<<<<<< HEAD
-    /// This address is dust allowed or not
-=======
     /// If dust is allowed on the address
->>>>>>> 87fa6567
     pub dust_allowed: bool,
 }
 
