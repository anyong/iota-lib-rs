// Copyright 2021 IOTA Stiftung
// SPDX-License-Identifier: Apache-2.0

use crate::client::{
<<<<<<< HEAD
    error::Result, AddressOutputsOptions, BalanceForAddressResponse, Client, Message, MilestoneDto,
    MilestoneUTXOChanges, NodeInfoWrapper, OutputResponse, PeerDto, ReceiptDto, TreasuryResponse, UTXOInput,
=======
    error::Result, AddressOutputsOptions, BalanceAddressResponse, Client, InfoResponse, Message, MilestoneDto,
    MilestoneUTXOChanges, OutputResponse, PeerDto, ReceiptDto, TreasuryResponse, UtxoInput,
>>>>>>> a5321ea3
};
use iota::{
    ClientMiner as RustClientMiner, MessageBuilder as RustMessageBuilder, MessageId as RustMessageId, Parents,
    TransactionId as RustTransactionId, UtxoInput as RustUtxoInput,
};
use pyo3::prelude::*;

use std::{
    convert::{From, Into, TryInto},
    str::FromStr,
};

/// Full node API
#[pymethods]
impl Client {
    fn get_health(&self) -> Result<bool> {
        Ok(crate::block_on(async { self.client.get_health().await })?)
    }
    fn get_info(&self) -> Result<NodeInfoWrapper> {
        Ok(crate::block_on(async { self.client.get_info().await })?.into())
    }
    fn get_peers(&self) -> Result<Vec<PeerDto>> {
        Ok(crate::block_on(async { self.client.get_peers().await })?
            .into_iter()
            .map(PeerDto::from)
            .collect())
    }
    fn get_tips(&self) -> Result<Vec<String>> {
        let tips = crate::block_on(async { self.client.get_tips().await })?;
        Ok(tips.into_iter().map(|p| p.to_string()).collect())
    }
    fn post_message(&self, msg: Message) -> Result<String> {
        let rt = tokio::runtime::Runtime::new()?;
        let mut msg_builder = RustMessageBuilder::<RustClientMiner>::new()
            .with_network_id(msg.network_id)
            .with_parents(Parents::new(
                msg.parents
                    .iter()
                    .map(|m| m.parse::<RustMessageId>().expect("Invalid message id"))
                    .collect::<Vec<RustMessageId>>(),
            )?)
            .with_nonce_provider(rt.block_on(self.client.get_pow_provider()), 4000f64, None);
        if let Some(payload) = msg.payload {
            msg_builder = msg_builder.with_payload(payload.try_into()?);
        }
        let msg = msg_builder.finish()?;
        Ok(crate::block_on(async { self.client.post_message(&msg).await })?.to_string())
    }
    fn get_output(&self, output_id: String) -> Result<OutputResponse> {
        Ok(crate::block_on(async { self.client.get_output(&RustUtxoInput::from_str(&output_id)?).await })?.into())
    }
    fn get_address_balance(&self, address: &str) -> Result<BalanceAddressResponse> {
        Ok(crate::block_on(async { self.client.get_address().balance(&String::from(address)).await })?.into())
    }
    fn get_address_outputs(&self, address: &str, options: Option<AddressOutputsOptions>) -> Result<Vec<UtxoInput>> {
        let outputs = crate::block_on(async {
            self.client
                .get_address()
                .outputs(&String::from(address), options.map(|o| o.into()).unwrap_or_default())
                .await
        })?;
        Ok((*outputs)
            .to_vec()
            .iter()
            .map(|output| UtxoInput {
                transaction_id: output.output_id().transaction_id().as_ref().to_vec(),
                index: output.output_id().index(),
            })
            .collect())
    }
    fn find_outputs(
        &self,
        output_ids: Option<Vec<String>>,
        addresses: Option<Vec<String>>,
    ) -> Result<Vec<OutputResponse>> {
        let output_ids: Vec<RustUtxoInput> = output_ids
            .unwrap_or_default()
            .iter()
            .map(|input| RustUtxoInput::from_str(input).unwrap_or_else(|_| panic!("invalid input: {}", input)))
            .collect();
        let addresses: Vec<String> = addresses
            .unwrap_or_default()
            .iter()
            .map(|address| String::from(&address[..]))
            .collect();
        let output_metadata_vec =
            crate::block_on(async { self.client.find_outputs(&output_ids[..], &addresses[..]).await })?;
        Ok(output_metadata_vec
            .into_iter()
            .map(|metadata| metadata.into())
            .collect())
    }
    fn get_milestone(&self, index: u32) -> Result<MilestoneDto> {
        Ok(crate::block_on(async { self.client.get_milestone(index).await })?.into())
    }
    fn get_milestone_utxo_changes(&self, index: u32) -> Result<MilestoneUTXOChanges> {
        Ok(crate::block_on(async { self.client.get_milestone_utxo_changes(index).await })?.into())
    }
    fn get_receipts(&self) -> Result<Vec<ReceiptDto>> {
        let receipts: Vec<ReceiptDto> = crate::block_on(async { self.client.get_receipts().await })?
            .into_iter()
            .map(|r| r.into())
            .collect();
        Ok(receipts)
    }
    fn get_receipts_migrated_at(&self, index: u32) -> Result<Vec<ReceiptDto>> {
        let receipts: Vec<ReceiptDto> = crate::block_on(async { self.client.get_receipts_migrated_at(index).await })?
            .into_iter()
            .map(|r| r.into())
            .collect();
        Ok(receipts)
    }
    fn get_treasury(&self) -> Result<TreasuryResponse> {
        Ok(crate::block_on(async { self.client.get_treasury().await })?.into())
    }
    fn get_included_message(&self, input: String) -> Result<Message> {
        let transaction_id = RustTransactionId::from_str(&input[..])?;
        crate::block_on(async { self.client.get_included_message(&transaction_id).await })?.try_into()
    }
}<|MERGE_RESOLUTION|>--- conflicted
+++ resolved
@@ -2,13 +2,8 @@
 // SPDX-License-Identifier: Apache-2.0
 
 use crate::client::{
-<<<<<<< HEAD
-    error::Result, AddressOutputsOptions, BalanceForAddressResponse, Client, Message, MilestoneDto,
-    MilestoneUTXOChanges, NodeInfoWrapper, OutputResponse, PeerDto, ReceiptDto, TreasuryResponse, UTXOInput,
-=======
-    error::Result, AddressOutputsOptions, BalanceAddressResponse, Client, InfoResponse, Message, MilestoneDto,
+    error::Result, AddressOutputsOptions, BalanceAddressResponse, Client, Message, MilestoneDto,
     MilestoneUTXOChanges, OutputResponse, PeerDto, ReceiptDto, TreasuryResponse, UtxoInput,
->>>>>>> a5321ea3
 };
 use iota::{
     ClientMiner as RustClientMiner, MessageBuilder as RustMessageBuilder, MessageId as RustMessageId, Parents,
