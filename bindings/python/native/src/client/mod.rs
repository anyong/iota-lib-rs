// Copyright 2021 IOTA Stiftung
// SPDX-License-Identifier: Apache-2.0

pub mod error;
pub mod full_node_api;
pub mod high_level_api;
pub mod mqtt;
pub mod types;
use iota::{Api, BrokerOptions as RustBrokerOptions, Client as RustClient};
use pyo3::prelude::*;
use std::{collections::HashMap, time::Duration};
use types::{
<<<<<<< HEAD
    AddressBalancePair, BalanceForAddressResponse, BrokerOptions, InfoResponse, Input, Message,
    MessageMetadataResponse, MilestoneDto, MilestoneUTXOChanges, Output, OutputResponse, PeerDto, ReceiptDto,
    TreasuryResponse, UTXOInput, BECH32_HRP,
=======
    AddressBalancePair, AddressOutputsOptions, BalanceForAddressResponse, BrokerOptions, InfoResponse, Input, Message,
    MessageMetadataResponse, MilestoneDto, MilestoneUTXOChanges, Output, OutputResponse, PeerDto, UTXOInput,
    BECH32_HRP,
>>>>>>> 39efeed3
};

/// Client builder
#[pyclass]
pub struct Client {
    pub client: RustClient,
}

/// An instance of the client using IOTA node URI.
#[pymethods]
impl Client {
    #[new]
    #[allow(clippy::too_many_arguments)]
    /// The constructor of the client instance.
    fn new(
        network: Option<&str>,
        node: Option<&str>,
        nodes: Option<Vec<&str>>,
        node_sync_interval: Option<u64>,
        node_sync_disabled: Option<bool>,
        node_pool_urls: Option<Vec<String>>,
        request_timeout: Option<u64>,
        api_timeout: Option<HashMap<&str, u64>>,
        local_pow: Option<bool>,
        tips_interval: Option<u64>,
        mqtt_broker_options: Option<BrokerOptions>,
    ) -> Self {
        let rt = tokio::runtime::Runtime::new().unwrap();
        let mut client = RustClient::builder();
        if let Some(network) = network {
            client = client.with_network(network);
        }
        if let Some(node) = node {
            client = client.with_node(node).unwrap();
        }
        if let Some(nodes) = nodes {
            client = client.with_nodes(&nodes).unwrap();
        }
        if let Some(node_sync_interval) = node_sync_interval {
            client = client.with_node_sync_interval(Duration::from_millis(node_sync_interval));
        }
        if let Some(node_sync_disabled) = node_sync_disabled {
            if node_sync_disabled {
                client = client.with_node_sync_disabled();
            }
        }
        if let Some(node_pool_urls) = node_pool_urls {
            client = rt.block_on(async { client.with_node_pool_urls(&node_pool_urls).await.unwrap() });
        }
        if let Some(timeout) = request_timeout {
            client = client.with_request_timeout(Duration::from_millis(timeout));
        }
        if let Some(api_timeout) = api_timeout {
            for (api, timeout) in api_timeout {
                match api {
                    "GetHealth" => client = client.with_api_timeout(Api::GetHealth, Duration::from_millis(timeout)),
                    "GetInfo" => client = client.with_api_timeout(Api::GetInfo, Duration::from_millis(timeout)),
                    "GetPeers" => client = client.with_api_timeout(Api::GetPeers, Duration::from_millis(timeout)),
                    "GetTips" => client = client.with_api_timeout(Api::GetTips, Duration::from_millis(timeout)),
                    "PostMessage" => client = client.with_api_timeout(Api::PostMessage, Duration::from_millis(timeout)),
                    "GetOutput" => client = client.with_api_timeout(Api::GetOutput, Duration::from_millis(timeout)),
                    "GetMilestone" => {
                        client = client.with_api_timeout(Api::GetMilestone, Duration::from_millis(timeout))
                    }
                    _ => (),
                }
            }
        }
        if let Some(local_pow) = local_pow {
            client = client.with_local_pow(local_pow);
        }
        if let Some(tips_interval) = tips_interval {
            client = client.with_tips_interval(tips_interval);
        }
        if let Some(broker_options) = mqtt_broker_options {
            let rust_broker_options = RustBrokerOptions::new()
                .automatic_disconnect(broker_options.automatic_disconnect)
                .timeout(Duration::from_millis(broker_options.timeout))
                .use_websockets(broker_options.use_ws);
            client = client.with_mqtt_broker_options(rust_broker_options);
        }
        let client = rt.block_on(async { client.finish().await.unwrap() });

        // Update the BECH32_HRP
        // Note: This unsafe code is actually safe, because the BECH32_HRP will be only initialized when we
        //       create the client object.
        let bech32_hrp = rt.block_on(async { client.get_bech32_hrp().await.unwrap() });
        unsafe {
            BECH32_HRP = Box::leak(bech32_hrp.into_boxed_str());
        }
        Client { client }
    }
}<|MERGE_RESOLUTION|>--- conflicted
+++ resolved
@@ -10,15 +10,9 @@
 use pyo3::prelude::*;
 use std::{collections::HashMap, time::Duration};
 use types::{
-<<<<<<< HEAD
-    AddressBalancePair, BalanceForAddressResponse, BrokerOptions, InfoResponse, Input, Message,
+    AddressBalancePair, AddressOutputsOptions, BalanceForAddressResponse, BrokerOptions, InfoResponse, Input, Message,
     MessageMetadataResponse, MilestoneDto, MilestoneUTXOChanges, Output, OutputResponse, PeerDto, ReceiptDto,
     TreasuryResponse, UTXOInput, BECH32_HRP,
-=======
-    AddressBalancePair, AddressOutputsOptions, BalanceForAddressResponse, BrokerOptions, InfoResponse, Input, Message,
-    MessageMetadataResponse, MilestoneDto, MilestoneUTXOChanges, Output, OutputResponse, PeerDto, UTXOInput,
-    BECH32_HRP,
->>>>>>> 39efeed3
 };
 
 /// Client builder
