--- conflicted
+++ resolved
@@ -1,12 +1,7 @@
 {
     "MESSAGE_ID_LENGTH": 64,
-<<<<<<< HEAD
-    "NODE_URL": "https://api.lb-0.h.chrysalis-devnet.iota.cafe",
-    "MQTT_NODE_URL": "https://api.lb-0.h.chrysalis-devnet.iota.cafe/",
-=======
     "NODE_URL": "https://api.lb-0.testnet.chrysalis2.com",
     "MQTT_NODE_URL": "https://api.thin-hornet-0.h.chrysalis-devnet.iota.cafe",
->>>>>>> 3ca3a2d7
     "NONSECURE_SEED": [
         "256a818b2aac458941f7274985a410e57fb750f3a3a67969ece5bd9ae7eef5b2",
         "256a818b2aac458941f7274985a410e57fb750f3a3a67969ece5bd9ae7eef5b3"
