--- conflicted
+++ resolved
@@ -68,11 +68,8 @@
 def test_find_outputs():
     outputs = client.find_outputs(addresses=[tv['ADDRESS'][0]])
     assert isinstance(outputs, list)
-<<<<<<< HEAD
     if len(outputs) > 0:
         assert 'message_id' in outputs[0]
-=======
->>>>>>> f4c0d6b4
 
 
 def test_get_milestone():
@@ -93,12 +90,8 @@
             milestone_utxo, dict) and 'consumed_outputs' in milestone_utxo
     except ValueError as e:
         # Else the error must be milestone not found
-<<<<<<< HEAD
         assert ("load milestone diff for index" in str(
             e) and "key not found" in str(e)) or "Forbidden" in str(e)
-=======
-        assert 'Forbidden' in str(e)
->>>>>>> f4c0d6b4
 
 
 def test_get_receipts():
