--- conflicted
+++ resolved
@@ -24,11 +24,7 @@
 wasm-bindgen = { version = "0.2.78", features = ["serde-serialize"] }
 wasm-bindgen-futures = { version = "0.4.28", default-features = false }
 hex = { version = "0.4.3", default-features = false }
-<<<<<<< HEAD
-iota-client = { path = "../../..", features = ["wasm"], default-features = false }
-=======
-iota-client = { path = "../../..", features = ["wasm", "tls", "pow-fallback"], default-features = false }
->>>>>>> cfbfd670
+iota-client = { path = "../../..", features = ["wasm", "tls"], default-features = false }
 
 # import needed for the wasm-bindgen feature
 [target.'cfg(target_arch = "wasm32")'.dependencies]
