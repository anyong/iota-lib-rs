--- conflicted
+++ resolved
@@ -2,13 +2,8 @@
 // SPDX-License-Identifier: Apache-2.0
 
 use iota::{
-<<<<<<< HEAD
-    message::prelude::{Address, MessageId, UTXOInput},
-    Seed,
-=======
     message::prelude::{Address, Ed25519Address, MessageId, UTXOInput},
     AddressOutputsOptions, OutputType, Seed,
->>>>>>> b5d99bb9
 };
 use neon::prelude::*;
 use serde::Deserialize;
