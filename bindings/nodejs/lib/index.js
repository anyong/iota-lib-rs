--- conflicted
+++ resolved
@@ -70,7 +70,7 @@
       }
       message.payload.index = Array.from(message.payload.index)
     }
-    
+
     if ('data' in message.payload) {
       if (typeof message.payload.data === 'string') {
         message.payload.data = new TextEncoder().encode(message.payload.data)
@@ -120,14 +120,7 @@
 
 UnspentAddressGetter.prototype.get = promisify(UnspentAddressGetter.prototype.get)
 
-<<<<<<< HEAD
-const AddressesGetter = AddressGetter.prototype.get
-AddressGetter.prototype.get = function () {
-  return JSON.parse(AddressesGetter.apply(this))
-}
-=======
-AddressFinder.prototype.get = promisify(AddressFinder.prototype.get)
->>>>>>> 611da580
+AddressGetter.prototype.get = promisify(AddressGetter.prototype.get)
 
 BalanceGetter.prototype.get = promisify(BalanceGetter.prototype.get)
 
