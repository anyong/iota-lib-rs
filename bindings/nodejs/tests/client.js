const { ClientBuilder } = require('../lib')
const { assertAddress, assertMessageId, assertMessage } = require('./assertions')
const assert = require('assert')

const seed = '256a818b2aac458941f7274985a410e57fb750f3a3a67969ece5bd9ae7eef5b2'

const client = new ClientBuilder()
  .node('http://localhost:14265')
<<<<<<< HEAD
  .network('testnet3')
  .disableNodeSync()
=======
  .network('testnet')
  // .disableNodeSync()
>>>>>>> a141a742
  .brokerOptions({ timeout: 50 })
  .localPow(true)
  .build()

describe('Client', () => {
  it('gets network info', () => {
    const info = client.networkInfo()
    assert.strictEqual(typeof info, 'object')
    assert.strictEqual(info.localPow, true)
    assert.deepStrictEqual(info.network, 'testnet')
    assert.strictEqual(info.networkId, 18326844446802180000)
    assert.strictEqual(info.bech32HRP, 'atoi')
    assert.strictEqual(info.minPowScore, 4000)
  })

  it('gets tips', async () => {
    const tips = await client.getTips()
    assert.strictEqual(Array.isArray(tips), true)
    assertMessageId(tips[0])
  })

  it('finds addresses', () => {
    const addresses = client.findAddresses(seed)
      .accountIndex(0)
      .range(0, 5)
      .get()
    assert.strictEqual(Array.isArray(addresses), true)
    assert.strictEqual(addresses.length, 10)
    addresses.forEach(([address, _internal]) => assertAddress(address))
  })

  it('sends an indexation message with the high level API', async () => {
    const message = await client
      .send()
      .index('IOTA.RS TEST')
      .data(new TextEncoder().encode('MESSAGE'))
      .submit()
    assertMessage(message)
  })

  it('sends a value transaction and checks output balance', async () => {
    const depositAddress = 'atoi1q95jpvtk7cf7c7l9ne50c684jl4n8ya0srm5clpak7qes9ratu0ey2k2yn4'
    const message = await client
      .send()
      .seed(seed)
      .accountIndex(0)
      .output(depositAddress, 1000000)
      .submit()
    assertMessage(message)

    while (true) {
      const metadata = await client.getMessage().metadata(message)
      if (metadata.ledgerInclusionState) {
        assert.strictEqual(metadata.ledgerInclusionState, 'included')
        break
      } else {
        await new Promise(resolve => setTimeout(resolve, 2000))
      }
    }

    const depositBalance = await client.getAddressBalance(depositAddress)
    assert.strictEqual(depositBalance >= 2, true)
  })

  it('gets an unspent address', async () => {
    const res = await client.getUnspentAddress(seed).initialAddressIndex(5).accountIndex(0).get()
    assert.strictEqual(Array.isArray(res), true)
    assert.strictEqual(res.length, 2)
    const [address, index] = res
    assertAddress(address)
    assert.strictEqual(index, 5)
  })

  it('gets seed balance', async () => {
    const balance = await client.getBalance(seed).accountIndex(0).initialAddressIndex(50000).get()
    assert.strictEqual(balance, 0)
  })

  it('get milestone and message', async () => {
    const milestone = await client.getMilestone(1)
    assert.strictEqual(typeof milestone, 'object')
    assert.strictEqual('messageId' in milestone, true)
    assertMessageId(milestone.messageId)

    const message = await client.getMessage().data(milestone.messageId)
    assertMessage(message)


    const children = await client.getMessage().children(milestone.messageId)
    assert.strictEqual(Array.isArray(children), true)

    const metadata = await client.getMessage().metadata(milestone.messageId)
    assert.strictEqual(typeof metadata, 'object')
    assert.strictEqual('messageId' in metadata, true)
    assertMessageId(metadata.messageId)
    assert.strictEqual(metadata.messageId, milestone.messageId)

    const raw = await client.getMessage().raw(milestone.messageId)
    assert.strictEqual(typeof raw, 'string')
  })

  it('get address outputs', async () => {
    const outputs = await client.getAddressOutputs('atoi1q95jpvtk7cf7c7l9ne50c684jl4n8ya0srm5clpak7qes9ratu0ey2k2yn4')
    assert.strictEqual(Array.isArray(outputs), true)
    assert.strictEqual(outputs.length > 0, true)
    assert.strictEqual(typeof outputs[0], 'string')
    assert.strictEqual(outputs[0].length, 68)

    const output = await client.getOutput(outputs[0])
    assert.strictEqual(typeof output, 'object')
    assert.strict('messageId' in output, true)
    assertMessageId(output.messageId)
  })

  it('submits an indexation message and reads it', async () => {
    const indexation = {
      index: 'IOTA.RS BINDING - NODE.JS',
      data: new TextEncoder().encode('INDEXATION DATA')
    }
    const messageId = await client.postMessage({
      payload: indexation
    })
    assertMessageId(messageId)

    const message = await client.getMessage().data(messageId)
    assertMessage(message)
    assert.strictEqual(message.payload.type, 'Indexation')
    assert.strictEqual(typeof message.payload.data, 'object')
    assert.deepStrictEqual(message.payload.data, indexation)
  })

  it('gets info', async () => {
    const info = await client.getInfo()
    assert.strictEqual(typeof info, 'object')
    assert.strictEqual('name' in info, true)
    assert.strictEqual(info.name, 'HORNET')
  })
})<|MERGE_RESOLUTION|>--- conflicted
+++ resolved
@@ -6,13 +6,8 @@
 
 const client = new ClientBuilder()
   .node('http://localhost:14265')
-<<<<<<< HEAD
-  .network('testnet3')
-  .disableNodeSync()
-=======
   .network('testnet')
   // .disableNodeSync()
->>>>>>> a141a742
   .brokerOptions({ timeout: 50 })
   .localPow(true)
   .build()
