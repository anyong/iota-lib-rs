--- conflicted
+++ resolved
@@ -23,11 +23,8 @@
 
 ### Changed
 
-<<<<<<< HEAD
+- `StrongholdAdapterBuilder::try_build` now takes a `snapshot_path: <P: AsRef<Path>>` instead of a `snapshot_path: PathBuf`;
 - Rename `StrongholdAdapterBuilder::build` to `StrongholdAdapterBuilder::try_build`;
-=======
-- `StrongholdAdapterBuilder::try_build` now takes a `snapshot_path: <P: AsRef<Path>>` instead of a `snapshot_path: PathBuf`;
->>>>>>> 03891def
 
 ### Fixed
 
