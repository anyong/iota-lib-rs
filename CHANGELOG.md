--- conflicted
+++ resolved
@@ -24,11 +24,8 @@
 ### Added
 
 - `finish_pow` function to avoid the caller having to check for wasm family;
-<<<<<<< HEAD
 - Debug logs for GET requests;
-=======
 - Added `#[serde(rename_all = "camelCase")]` to enums and aliases for `SecretManagerDto` and `LedgerDeviceType` fields;
->>>>>>> 6935b6de
 
 ### Changed
 
@@ -38,7 +35,6 @@
 - Cleaned up error enum;
 - Replaced `force_use_all_inputs` in `try_select_inputs()` with `mandatory_inputs`;
 - Rename `inputs` parameter in `try_select_inputs()` to `additional_inputs`;
-<<<<<<< HEAD
 - Adapt the whole codebase to bee's packable visitor changes;
 - Made a lot of functions/methods async;
 - Added `#[serde(rename_all = "camelCase")]` to enums;
@@ -49,8 +45,6 @@
 ### Removed
 
 - `GetAddressBuilder` and `AddressBalance`;
-=======
->>>>>>> 6935b6de
 
 ### Fixed
 
