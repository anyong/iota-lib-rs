--- conflicted
+++ resolved
@@ -28,14 +28,6 @@
 
 ### Changed
 
-<<<<<<< HEAD
-- Use NativeTokensBuilder::finish_vec to lift some unnecessary 64 Native Tokens limits;
-- Use `chacha::{aead_encrypt, aead_decrypt}` from `crypto.rs` in stronghold's `db` module;
-
-### Removed
-
-- Stronghold's `encryption` module;
-=======
 - Use `NativeTokensBuilder::finish_vec` to lift some unnecessary 64 Native Tokens limits;
 - Change `Client::get_pow_provider()` to return `SingleThreadedMiner` on Wasm, otherwise `ClientMiner`, to fix `promote`, `reattach`, and `retry_until_included` for Wasm;
 - Change `ClientMinerBuilder::default()` to match `new()` and default `local_pow` to `true`;
@@ -43,17 +35,19 @@
 - Rename `finish_single_thread_pow` to `finish_single_threaded_pow`;
 - Rename `minimum_storage_deposit` to `minimum_storage_deposit_basic_output`;
 - Accept `GenerateAddressesOptions` in `consolidate_funds()` instead of `account_index` and `address_range`;
+- Use `chacha::{aead_encrypt, aead_decrypt}` from `crypto.rs` in stronghold's `db` module;
 
 ### Removed
+
 - Removed `snapshot_loaded` field from StrongholdAdapter;
 - Removed `outputs()` field from GetAddressBuilder;
+- Stronghold's `encryption` module;
 
 ### Fixed
 
 - Fix `Client::get_time_checked()` panic on Wasm;
 - Fix `Client::get_pow_provider()` not using the `worker_count`;
 - Fix `PoW` feature name in node syncing;
->>>>>>> eb008a53
 
 ## 2.0.0-beta.1 - 2022-08-11
 
