# Changelog

All notable changes to this project will be documented in this file.

The format is based on [Keep a Changelog](https://keepachangelog.com/en/1.0.0/),
and this project adheres to [Semantic Versioning](https://semver.org/spec/v2.0.0.html).

<!-- ## Unreleased - YYYY-MM-DD

### Added

### Changed

### Deprecated

### Removed

### Fixed

### Security -->

## Unreleased - YYYY-MM-DD

### Added

- Add `SingleThreadedMiner`, `SingleThreadedMinerBuilder` for Wasm;
- Add `snapshot_path: Option<&Path>` parameters to `StrongholdAdapter::write_stronghold_snapshot`;

### Changed

- Use `NativeTokensBuilder::finish_vec` to lift some unnecessary 64 Native Tokens limits;
- Change `Client::get_pow_provider()` to return `SingleThreadedMiner` on Wasm, otherwise `ClientMiner`, to fix `promote`, `reattach`, and `retry_until_included` for Wasm;
- Change `ClientMinerBuilder::default()` to match `new()` and default `local_pow` to `true`;
- Rename `finish_pow` to `finish_multi_threaded_pow`;
- Rename `finish_single_thread_pow` to `finish_single_threaded_pow`;
- Rename `minimum_storage_deposit` to `minimum_storage_deposit_basic_output`;
- Accept `GenerateAddressesOptions` in `consolidate_funds()` instead of `account_index` and `address_range`;
- Use `chacha::{aead_encrypt, aead_decrypt}` from `crypto.rs` in stronghold's `db` module;

### Removed

- Removed `snapshot_loaded` field from StrongholdAdapter;
- Removed `outputs()` field from GetAddressBuilder;
<<<<<<< HEAD
- Primary node usage;
=======
- Stronghold's `encryption` module;
>>>>>>> 0b7c7efc

### Fixed

- Fix `Client::get_time_checked()` panic on Wasm;
- Fix `Client::get_pow_provider()` not using the `worker_count`;
- Fix `PoW` feature name in node syncing;
- Fix automatic input selection for recursively owned alias and nft outputs;

## 2.0.0-beta.1 - 2022-08-11

First beta release.<|MERGE_RESOLUTION|>--- conflicted
+++ resolved
@@ -41,11 +41,8 @@
 
 - Removed `snapshot_loaded` field from StrongholdAdapter;
 - Removed `outputs()` field from GetAddressBuilder;
-<<<<<<< HEAD
+- Stronghold's `encryption` module;
 - Primary node usage;
-=======
-- Stronghold's `encryption` module;
->>>>>>> 0b7c7efc
 
 ### Fixed
 
