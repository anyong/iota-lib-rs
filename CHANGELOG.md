# Changelog

All notable changes to this project will be documented in this file.

The format is based on [Keep a Changelog](https://keepachangelog.com/en/1.0.0/),
and this project adheres to [Semantic Versioning](https://semver.org/spec/v2.0.0.html).

<!-- ## Unreleased - YYYY-MM-DD

### Added

### Changed

### Deprecated

### Removed

### Fixed

### Security -->

<<<<<<< HEAD
## 2.0.1-rc.1 - 2022-09-28

Re-release as release candidate.
=======
## 2.0.0 - 2022-09-28

### Fixed

- Check correct alias and nft addresses of new outputs in input selection;
>>>>>>> ba592b7b

## 2.0.0 - 2022-09-27

### Added

- `finish_pow` function to avoid the caller having to check for wasm family;
- Debug logs for GET requests;
- Added `#[serde(rename_all = "camelCase")]` to enums and aliases for `SecretManagerDto` and `LedgerDeviceType` fields;

### Changed

- Update dependencies;
- PoW node feature from `PoW` to `pow` to match TIP25;
- Made `finish_multi_threaded_pow` and `finish_single_threaded_pow` private;
- Cleaned up error enum;
- Replaced `force_use_all_inputs` in `try_select_inputs()` with `mandatory_inputs`;
- Rename `inputs` parameter in `try_select_inputs()` to `additional_inputs`;
- Adapt the whole codebase to bee's packable visitor changes;
- Made a lot of functions/methods async;
- Renamed `synced_nodes` to `healthy_nodes`;
- Renamed `unsynced_nodes()` to `unhealthy_nodes()`;
- `UrlAuthError(String)` to `UrlAuthError(&'static str)`;

### Removed

- `GetAddressBuilder` and `AddressBalance`;
- `offline` field in `ClientBuilder`;

### Fixed

- Check expiration for remainder address;
- Input selection when only native tokens are remaining;
- Fix cpufeatures advisory;
- Input selection for sender and issuer features features;

## 2.0.0-beta.3 - 2022-08-30

### Changed

- Update dependencies;
- `StrongholdAdapterBuilder::try_build` now takes a `snapshot_path: <P: AsRef<Path>>` instead of a `snapshot_path: PathBuf`;
- Rename `StrongholdAdapterBuilder::try_build` to `StrongholdAdapterBuilder::build`;
- `NetworkInfo::min_pow_score` from `Option<f64>` to `Option<u32>`;
- `do_pow`'s `min_pow_score` parameters from `f64` to `u32`;
- `ClientMiner::nonce`'s `target_score` parameters from `f64` to `u32`;
- `Client::get_min_pow_score`'s return from `Result<f64>` to `Result<u32>`;
- `Response::MinPowScore` from `f64` to `u32`;
- Pass a visitor to all `Packable::unpack*` methods;

### Fixed

- Fix Wasm compilation with iota-crypto curl-p feature;
- Fix missing reference unlocks with ledger nano secret manager;

## 2.0.0-beta.2 - 2022-08-22

### Added

- Add `SingleThreadedMiner`, `SingleThreadedMinerBuilder` for Wasm;
- Add `snapshot_path: Option<&Path>` parameters to `StrongholdAdapter::write_stronghold_snapshot`;

### Changed

- Update dependencies;
- Use `NativeTokensBuilder::finish_vec` to lift some unnecessary 64 Native Tokens limits;
- Change `Client::get_pow_provider()` to return `SingleThreadedMiner` on Wasm, otherwise `ClientMiner`, to fix `promote`, `reattach`, and `retry_until_included` for Wasm;
- Change `ClientMinerBuilder::default()` to match `new()` and default `local_pow` to `true`;
- Rename `finish_pow` to `finish_multi_threaded_pow`;
- Rename `finish_single_thread_pow` to `finish_single_threaded_pow`;
- Rename `minimum_storage_deposit` to `minimum_storage_deposit_basic_output`;
- Accept `GenerateAddressesOptions` in `consolidate_funds()` instead of `account_index` and `address_range`;
- Use `chacha::{aead_encrypt, aead_decrypt}` from `crypto.rs` in stronghold's `db` module;

### Removed

- Removed `snapshot_loaded` field from StrongholdAdapter;
- Removed `outputs()` field from GetAddressBuilder;
- Stronghold's `encryption` module;
- Primary node usage;

### Fixed

- Fix `Client::get_time_checked()` panic on Wasm;
- Fix `Client::get_pow_provider()` not using the `worker_count`;
- Fix `PoW` feature name in node syncing;
- Fix automatic input selection for recursively owned alias and nft outputs;

## 2.0.0-beta.1 - 2022-08-11

First beta release.<|MERGE_RESOLUTION|>--- conflicted
+++ resolved
@@ -19,17 +19,13 @@
 
 ### Security -->
 
-<<<<<<< HEAD
 ## 2.0.1-rc.1 - 2022-09-28
 
-Re-release as release candidate.
-=======
-## 2.0.0 - 2022-09-28
+Re-release as RC.
 
 ### Fixed
 
 - Check correct alias and nft addresses of new outputs in input selection;
->>>>>>> ba592b7b
 
 ## 2.0.0 - 2022-09-27
 
