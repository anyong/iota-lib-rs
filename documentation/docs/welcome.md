---
<<<<<<< HEAD
description: Official IOTA Client Library which can be used to easily integrate an IOTA Client into your application
image: /img/logo/iota_mark_light.png
=======
description: Official IOTA Client Library which can be used to easily integrate an IOTA Client into your application 
image: /img/Banner/banner_client_lib.png
>>>>>>> bb44651f
keywords:
- requirements
- software
- library
- rust
- python
- nodejs
- explanation
---
# Welcome

<<<<<<< HEAD
The iota.rs library handles communications between your software and the IOTA network.
=======
![IOTA Client Library](/img/Banner/banner_client_lib.png)

The iota.rs library is a library that handles communications between your software and the IOTA network. 
>>>>>>> bb44651f

The iota.rs library is free and open-source, and it will be. Both the IOTA Foundation and the IOTA community maintain
the library and this wiki, which means that you can rely on it as a source of knowledge on iota.rs. Start exploring it
from the [Overview](overview.md) page.

If you have questions, jump into a discussion or start a new one on our [Discord server](https://discord.iota.org) or
ask questions and find answers at our [community on Stack Exchange](https://iota.stackexchange.com/). If you wish to
contribute to the project, make sure that you read our [contribution guide](./contribute.md).

We are glad that you are here!<|MERGE_RESOLUTION|>--- conflicted
+++ resolved
@@ -1,11 +1,6 @@
 ---
-<<<<<<< HEAD
-description: Official IOTA Client Library which can be used to easily integrate an IOTA Client into your application
-image: /img/logo/iota_mark_light.png
-=======
 description: Official IOTA Client Library which can be used to easily integrate an IOTA Client into your application 
 image: /img/Banner/banner_client_lib.png
->>>>>>> bb44651f
 keywords:
 - requirements
 - software
@@ -17,13 +12,9 @@
 ---
 # Welcome
 
-<<<<<<< HEAD
-The iota.rs library handles communications between your software and the IOTA network.
-=======
 ![IOTA Client Library](/img/Banner/banner_client_lib.png)
 
-The iota.rs library is a library that handles communications between your software and the IOTA network. 
->>>>>>> bb44651f
+The iota.rs library handles communications between your software and the IOTA network.
 
 The iota.rs library is free and open-source, and it will be. Both the IOTA Foundation and the IOTA community maintain
 the library and this wiki, which means that you can rely on it as a source of knowledge on iota.rs. Start exploring it
