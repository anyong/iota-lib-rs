--- conflicted
+++ resolved
@@ -1,11 +1,6 @@
 ---
-<<<<<<< HEAD
-description:   Choose your binding and get started with the IOTA Client Library.
-image: /img/logo/iota_mark_light.png
-=======
 description:   Choose your binding and get started with the IOTA Client Library. 
 image: /img/Banner/banner_client_lib_getting_started.png
->>>>>>> bb44651f
 keywords:
 - rust
 - python
@@ -14,21 +9,18 @@
 - javascript
 - IDE
 - reference
+- WASM
 ---
 # Getting Started
 
-<<<<<<< HEAD
-## Required Prior Knowledge
-=======
 ![IOTA Client Library getting started](/img/Banner/banner_client_lib_getting_started.png)
 
-To check out our examples and write and test your own code, you would need an IDE or a code editor of your choice and a stable internet connection. You also need to set up your environment by following instructions for one of the languages: [Rust](./libraries/rust/getting_started.md), [Node.js](./libraries/nodejs/getting_started.md), [Python](./libraries/python/getting_started.md), or [Java](./libraries/java/getting_started.md).
->>>>>>> bb44651f
+## Required Prior Knowledge
 
 To check out our examples and write and test your own code, you will need an IDE or a code editor of your choice and a
 stable internet connection. You also need to set up your environment by following instructions for one of the
 languages: [Rust](./libraries/rust/getting_started.md), [Node.js](./libraries/nodejs/getting_started.md)
-, [Python](./libraries/python/getting_started.md), or [Java](./libraries/java/getting_started.md).
+, [Python](./libraries/python/getting_started.md), [Java](./libraries/java/getting_started.md), or [WASM](./libraries/wasm/getting_started.md).
 
 This wiki assumes that you already know the basics of your programming language of choice. Companies and communities
 behind each language provide their documentation for beginners you can use as reference:
