--- conflicted
+++ resolved
@@ -11,15 +11,11 @@
 ---
 # Overview
 
-<<<<<<< HEAD
+![IOTA Client Library Overview](/img/Banner/banner_client_lib_overview.png)
+
 The iota.rs library is designed to simplify how you connect and interact
 with [nodes](https://wiki.iota.org/chrysalis-docs/node_software) in the IOTA network. You can use it to generate
 addresses, send messages, sign and send transactions, and more.
-=======
-![IOTA Client Library Overview](/img/Banner/banner_client_lib_overview.png)
-
-To communicate with the IOTA network, you have to connect and interact with a [node](https://wiki.iota.org/chrysalis-docs/node_software), the task that the iota.rs library is designed to simplify. It will generate addresses for you, send messages, sign and send transactions, and more.
->>>>>>> bb44651f
 
 Beyond establishing the initial connection to a node, iota.rs has no state. Operations use only the data you pass during
 a call and have no effect on your software beyond returning a value. You are in complete control of the data flow in
@@ -58,7 +54,6 @@
 
 ## API Design
 
-<<<<<<< HEAD
 The iota.rs library exposes operations of two types. Clients interact with nodes by calling their REST API, and the
 first group of operations mirrors the available calls. When your program invokes such an operation, it directly
 translates it into a REST call to a node. See
@@ -71,7 +66,4 @@
 call `getAddressBalances` for each address, and add the results together to return the total balance. See
 the [full specification](./specs) for details.
 
-=======
-The iota.rs library exposes operations of two types. Clients interact with nodes by calling their REST API, and the first group of operations mirrors the available calls. When your program invokes such an operation, it directly translates it into a REST call to a node. For a full list, see the [node's REST API reference](https://editor.swagger.io/?url=https://raw.githubusercontent.com/rufsam/protocol-rfcs/master/text/0026-rest-api/0026-rest-api.yaml). 
->>>>>>> bb44651f
 
