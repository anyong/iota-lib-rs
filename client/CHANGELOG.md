--- conflicted
+++ resolved
@@ -37,11 +37,8 @@
 - Input selection can find remainder addresses in expirations and alias state controller or governor;
 - Set basic auth when provided;
 - Input selection can select basic outputs without ed25519 address in the address unlock condition;
-<<<<<<< HEAD
+- Automatic input selection with sender and issuer features;
 - Automatic alias governance transition does not change output amount in input selection;
-=======
-- Automatic input selection with sender and issuer features;
->>>>>>> 7ba06f25
 
 ## 2.0.1-rc.6 - 2023-02-08
 
