# Changelog

All notable changes to this project will be documented in this file.

The format is based on [Keep a Changelog](https://keepachangelog.com/en/1.0.0/),
and this project adheres to [Semantic Versioning](https://semver.org/spec/v2.0.0.html).

<!-- ## Unreleased - YYYY-MM-DD

### Added

### Changed

### Deprecated

### Removed

### Fixed

### Security -->

<<<<<<< HEAD
## 2.0.1-rc.3 - 2022-XX-XX

### Changed

- Use new `iota-types` crate instead of `bee-api-types` and `bee-block`;
=======
## 2.0.1-rc.2 - YYYY-MM-DD

### Fixed

- Add alias and nfts output in `try_select_input` to the inputs, when required for an unlock condition of an input;
>>>>>>> da004994

## 2.0.1-rc.2 - 2022-09-29

### Added

- `NetworkInfoDto`;

### Changed

- Update dependencies;
- Return `NetworkInfoDto` instead of `NetworkInfo` in message_interface;
- Use `#[cfg(target_family = "wasm")]` instead of `#[cfg(feature = "wasm")]`;

## 2.0.1-rc.1 - 2022-09-28

Re-release as RC.

### Fixed

- Check correct alias and nft addresses of new outputs in input selection;

## 2.0.0 - 2022-09-27

### Added

- `finish_pow` function to avoid the caller having to check for wasm family;
- Debug logs for GET requests;
- Added `#[serde(rename_all = "camelCase")]` to enums and aliases for `SecretManagerDto` and `LedgerDeviceType` fields;

### Changed

- Update dependencies;
- PoW node feature from `PoW` to `pow` to match TIP25;
- Made `finish_multi_threaded_pow` and `finish_single_threaded_pow` private;
- Cleaned up error enum;
- Replaced `force_use_all_inputs` in `try_select_inputs()` with `mandatory_inputs`;
- Rename `inputs` parameter in `try_select_inputs()` to `additional_inputs`;
- Adapt the whole codebase to bee's packable visitor changes;
- Made a lot of functions/methods async;
- Renamed `synced_nodes` to `healthy_nodes`;
- Renamed `unsynced_nodes()` to `unhealthy_nodes()`;
- `UrlAuthError(String)` to `UrlAuthError(&'static str)`;

### Removed

- `GetAddressBuilder` and `AddressBalance`;
- `offline` field in `ClientBuilder`;

### Fixed

- Check expiration for remainder address;
- Input selection when only native tokens are remaining;
- Fix cpufeatures advisory;
- Input selection for sender and issuer features features;

## 2.0.0-beta.3 - 2022-08-30

### Changed

- Update dependencies;
- `StrongholdAdapterBuilder::try_build` now takes a `snapshot_path: <P: AsRef<Path>>` instead of a `snapshot_path: PathBuf`;
- Rename `StrongholdAdapterBuilder::try_build` to `StrongholdAdapterBuilder::build`;
- `NetworkInfo::min_pow_score` from `Option<f64>` to `Option<u32>`;
- `do_pow`'s `min_pow_score` parameters from `f64` to `u32`;
- `ClientMiner::nonce`'s `target_score` parameters from `f64` to `u32`;
- `Client::get_min_pow_score`'s return from `Result<f64>` to `Result<u32>`;
- `Response::MinPowScore` from `f64` to `u32`;
- Pass a visitor to all `Packable::unpack*` methods;

### Fixed

- Fix Wasm compilation with iota-crypto curl-p feature;
- Fix missing reference unlocks with ledger nano secret manager;

## 2.0.0-beta.2 - 2022-08-22

### Added

- Add `SingleThreadedMiner`, `SingleThreadedMinerBuilder` for Wasm;
- Add `snapshot_path: Option<&Path>` parameters to `StrongholdAdapter::write_stronghold_snapshot`;

### Changed

- Update dependencies;
- Use `NativeTokensBuilder::finish_vec` to lift some unnecessary 64 Native Tokens limits;
- Change `Client::get_pow_provider()` to return `SingleThreadedMiner` on Wasm, otherwise `ClientMiner`, to fix `promote`, `reattach`, and `retry_until_included` for Wasm;
- Change `ClientMinerBuilder::default()` to match `new()` and default `local_pow` to `true`;
- Rename `finish_pow` to `finish_multi_threaded_pow`;
- Rename `finish_single_thread_pow` to `finish_single_threaded_pow`;
- Rename `minimum_storage_deposit` to `minimum_storage_deposit_basic_output`;
- Accept `GenerateAddressesOptions` in `consolidate_funds()` instead of `account_index` and `address_range`;
- Use `chacha::{aead_encrypt, aead_decrypt}` from `crypto.rs` in stronghold's `db` module;

### Removed

- Removed `snapshot_loaded` field from StrongholdAdapter;
- Removed `outputs()` field from GetAddressBuilder;
- Stronghold's `encryption` module;
- Primary node usage;

### Fixed

- Fix `Client::get_time_checked()` panic on Wasm;
- Fix `Client::get_pow_provider()` not using the `worker_count`;
- Fix `PoW` feature name in node syncing;
- Fix automatic input selection for recursively owned alias and nft outputs;

## 2.0.0-beta.1 - 2022-08-11

First beta release.<|MERGE_RESOLUTION|>--- conflicted
+++ resolved
@@ -19,19 +19,15 @@
 
 ### Security -->
 
-<<<<<<< HEAD
 ## 2.0.1-rc.3 - 2022-XX-XX
 
 ### Changed
 
 - Use new `iota-types` crate instead of `bee-api-types` and `bee-block`;
-=======
-## 2.0.1-rc.2 - YYYY-MM-DD
 
 ### Fixed
 
 - Add alias and nfts output in `try_select_input` to the inputs, when required for an unlock condition of an input;
->>>>>>> da004994
 
 ## 2.0.1-rc.2 - 2022-09-29
 
