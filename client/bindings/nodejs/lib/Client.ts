// Copyright 2021-2022 IOTA Stiftung
// SPDX-License-Identifier: Apache-2.0
import { MessageHandler } from './MessageHandler';
import type {
    IClientOptions,
    IGenerateAddressesOptions,
    IBuildBlockOptions,
    QueryParameter,
    IPreparedTransactionData,
    BlockId,
    INetworkInfo,
    SecretManager,
    INode,
    IAuth,
    IBasicOutputBuilderOptions,
    IAliasOutputBuilderOptions,
    IFoundryOutputBuilderOptions,
    INftOutputBuilderOptions,
    FoundryQueryParameter,
    NftQueryParameter,
    AliasQueryParameter,
    LedgerNanoStatus,
<<<<<<< HEAD
    IChain,
=======
    IInputSigningData,
    OutputIdsResponse,
>>>>>>> 3aaaf287
} from '../types';
import type {
    IUTXOInput,
    AddressTypes,
    IOutputResponse,
    IBlock,
    IBlockMetadata,
    PayloadTypes,
    IPeer,
    IMilestonePayload,
    IMilestoneUtxoChangesResponse,
    INodeInfo,
    IReceiptsResponse,
    ITreasury,
    IBasicOutput,
    IAliasOutput,
    IFoundryOutput,
    INftOutput,
    INodeInfoProtocol,
    UnlockTypes,
    ITransactionEssence,
} from '@iota/types';
import type { INodeInfoWrapper } from '../types/nodeInfo';

/** The Client to interact with nodes. */
export class Client {
    private messageHandler: MessageHandler;

    constructor(options: IClientOptions) {
        this.messageHandler = new MessageHandler(options);
    }

    /**
     * Returns the node information together with the url of the used node
     * @returns { Promise<INodeInfoWrapper> }.
     */
    async getInfo(): Promise<INodeInfoWrapper> {
        const response = await this.messageHandler.sendMessage({
            name: 'getInfo',
        });

        return JSON.parse(response).payload;
    }

    /**
     * Gets the network related information such as network_id and min_pow_score
     */
    async getNetworkInfo(): Promise<INetworkInfo> {
        const response = await this.messageHandler.sendMessage({
            name: 'getNetworkInfo',
        });

        return JSON.parse(response).payload;
    }

    /** Fetch basic output IDs based on query parameters */
    async basicOutputIds(
        queryParameters: QueryParameter[],
    ): Promise<OutputIdsResponse> {
        const response = await this.messageHandler.sendMessage({
            name: 'basicOutputIds',
            data: {
                queryParameters,
            },
        });

        return JSON.parse(response).payload;
    }

    /** Get output from a known outputID */
    async getOutput(outputId: string): Promise<IOutputResponse> {
        const response = await this.messageHandler.sendMessage({
            name: 'getOutput',
            data: {
                outputId,
            },
        });

        return JSON.parse(response).payload;
    }

    /** Fetch OutputResponse from provided OutputIds (requests are sent in parallel) */
    async getOutputs(outputIds: string[]): Promise<IOutputResponse[]> {
        const response = await this.messageHandler.sendMessage({
            name: 'getOutputs',
            data: {
                outputIds,
            },
        });

        return JSON.parse(response).payload;
    }

    /**
     * Generates a new mnemonic.
     */
    async generateMnemonic(): Promise<string> {
        const response = await this.messageHandler.sendMessage({
            name: 'generateMnemonic',
        });

        return JSON.parse(response).payload;
    }

    /**
     * Returns a hex encoded seed for a mnemonic.
     */
    async mnemonicToHexSeed(mnemonic: string): Promise<string> {
        const response = await this.messageHandler.sendMessage({
            name: 'mnemonicToHexSeed',
            data: {
                mnemonic,
            },
        });

        return JSON.parse(response).payload;
    }

    /**
     * Computes the alias id for the given alias output id.
     */
    async computeAliasId(outputId: string): Promise<string> {
        const response = await this.messageHandler.sendMessage({
            name: 'computeAliasId',
            data: {
                outputId,
            },
        });

        return JSON.parse(response).payload;
    }

    /**
     * Computes the NFT id for the given NFT output id.
     */
    async computeNftId(outputId: string): Promise<string> {
        const response = await this.messageHandler.sendMessage({
            name: 'computeNftId',
            data: {
                outputId,
            },
        });

        return JSON.parse(response).payload;
    }

    /**
     * Computes the foundry id.
     */
    async computeFoundryId(
        aliasAddress: string,
        serialNumber: number,
        tokenSchemeKind: number,
    ): Promise<string> {
        const response = await this.messageHandler.sendMessage({
            name: 'computeFoundryId',
            data: {
                aliasAddress,
                serialNumber,
                tokenSchemeKind,
            },
        });

        return JSON.parse(response).payload;
    }

    /** Generate addresses */
    async generateAddresses(
        secretManager: SecretManager,
        generateAddressesOptions: IGenerateAddressesOptions,
    ): Promise<string[]> {
        const response = await this.messageHandler.sendMessage({
            name: 'generateAddresses',
            data: {
                secretManager,
                options: generateAddressesOptions,
            },
        });

        return JSON.parse(response).payload;
    }

    /** Build and post a block */
    async buildAndPostBlock(
        secretManager?: SecretManager,
        options?: IBuildBlockOptions,
    ): Promise<[BlockId, IBlock]> {
        const response = await this.messageHandler.sendMessage({
            name: 'buildAndPostBlock',
            data: {
                secretManager,
                options,
            },
        });

        return JSON.parse(response).payload;
    }

    /**
     * Returns tips that are ideal for attaching a block.
     * The tips can be considered as non-lazy and are therefore ideal for attaching a block.
     */
    async getTips(): Promise<BlockId[]> {
        const response = await this.messageHandler.sendMessage({
            name: 'getTips',
        });

        return JSON.parse(response).payload;
    }

    /**
     * Post block in JSON format, returns the block ID.
     */
    async postBlock(block: IBlock): Promise<BlockId> {
        const response = await this.messageHandler.sendMessage({
            name: 'postBlock',
            data: {
                block,
            },
        });

        return JSON.parse(response).payload;
    }

    /**
     * Get block as JSON.
     */
    async getBlock(blockId: BlockId): Promise<IBlock> {
        const response = await this.messageHandler.sendMessage({
            name: 'getBlock',
            data: {
                blockId,
            },
        });

        return JSON.parse(response).payload;
    }

    /**
     * Get block metadata.
     */
    async getBlockMetadata(blockId: BlockId): Promise<IBlockMetadata> {
        const response = await this.messageHandler.sendMessage({
            name: 'getBlockMetadata',
            data: {
                blockId,
            },
        });

        return JSON.parse(response).payload;
    }

    /**
     * Find inputs from addresses for a provided amount (useful for offline signing)
     */
    async findInputs(
        addresses: string[],
        amount: number,
    ): Promise<IUTXOInput[]> {
        const response = await this.messageHandler.sendMessage({
            name: 'findInputs',
            data: {
                addresses,
                amount,
            },
        });

        return JSON.parse(response).payload;
    }

    /**
     * Find all outputs based on the requests criteria. This method will try to query multiple nodes if
     * the request amount exceeds individual node limit.
     */
    async findOutputs(
        outputIds: string[],
        addresses: string[],
    ): Promise<IOutputResponse[]> {
        const response = await this.messageHandler.sendMessage({
            name: 'findOutputs',
            data: {
                outputIds,
                addresses,
            },
        });

        return JSON.parse(response).payload;
    }

    /**
     * Get the status of a Ledger Nano
     */
    async getLedgerNanoStatus(isSimulator: boolean): Promise<LedgerNanoStatus> {
        const response = await this.messageHandler.sendMessage({
            name: 'getLedgerNanoStatus',
            data: {
                isSimulator,
            },
        });

        return JSON.parse(response).payload;
    }

    /**
     * Prepare a transaction for signing
     */
    async prepareTransaction(
        secretManager?: SecretManager,
        options?: IBuildBlockOptions,
    ): Promise<IPreparedTransactionData> {
        const response = await this.messageHandler.sendMessage({
            name: 'prepareTransaction',
            data: {
                secretManager,
                options,
            },
        });

        return JSON.parse(response).payload;
    }

    /**
     * Store a mnemonic in the Stronghold vault
     */
    async storeMnemonic(
        secretManager: SecretManager,
        mnemonic: string,
    ): Promise<void> {
        const response = await this.messageHandler.sendMessage({
            name: 'storeMnemonic',
            data: {
                secretManager,
                mnemonic,
            },
        });

        return JSON.parse(response).payload;
    }

    /**
     * Sign a transaction
     */
    async signTransaction(
        secretManager: SecretManager,
        preparedTransactionData: IPreparedTransactionData,
    ): Promise<PayloadTypes> {
        const response = await this.messageHandler.sendMessage({
            name: 'signTransaction',
            data: {
                secretManager,
                preparedTransactionData,
            },
        });

        return JSON.parse(response).payload;
    }

    /**
     * Create a signature unlock using the provided `secretManager`.
     */
    async signatureUnlock(
        secretManager: SecretManager,
        // Uses `Array<number>` instead of `Uint8Array` because the latter serializes
        // as an object rather than an array, which results in errors with serde.
        transactionEssenceHash: Array<number>,
        chain: IChain,
    ): Promise<UnlockTypes> {
        const response = await this.messageHandler.sendMessage({
            name: 'signatureUnlock',
            data: {
                secretManager,
                transactionEssenceHash,
                chain
            },
        });

        return JSON.parse(response).payload;
    }

    /**
     * Submit a payload in a block
     */
    async postBlockPayload(payload: PayloadTypes): Promise<[BlockId, IBlock]> {
        const response = await this.messageHandler.sendMessage({
            name: 'postBlockPayload',
            data: {
                payload,
            },
        });

        return JSON.parse(response).payload;
    }

    /**
     * Returns a valid Address parsed from a String.
     */
    async parseBech32Address(address: string): Promise<AddressTypes> {
        const response = await this.messageHandler.sendMessage({
            name: 'parseBech32Address',
            data: {
                address,
            },
        });

        return JSON.parse(response).payload;
    }

    /**
     * Returns a block ID (Blake2b256 hash of the block bytes)
     */
    async blockId(block: IBlock): Promise<BlockId> {
        const response = await this.messageHandler.sendMessage({
            name: 'blockId',
            data: {
                block,
            },
        });

        return JSON.parse(response).payload;
    }

    /**
     * Get a node candidate from the healthy node pool.
     */
    async getNode(): Promise<INode> {
        const response = await this.messageHandler.sendMessage({
            name: 'getNode',
        });

        return JSON.parse(response).payload;
    }

    /**
     * Get the network id of the node we're connecting to.
     */
    async getNetworkId(): Promise<number> {
        const response = await this.messageHandler.sendMessage({
            name: 'getNetworkId',
        });

        return JSON.parse(response).payload;
    }

    /**
     * Returns the bech32_hrp.
     */
    async getBech32Hrp(): Promise<string> {
        const response = await this.messageHandler.sendMessage({
            name: 'getBech32Hrp',
        });

        return JSON.parse(response).payload;
    }

    /**
     * Returns the min PoW score.
     */
    async getMinPowScore(): Promise<number> {
        const response = await this.messageHandler.sendMessage({
            name: 'getMinPowScore',
        });

        return JSON.parse(response).payload;
    }

    /**
     * Returns the tips interval.
     */
    async getTipsInterval(): Promise<number> {
        const response = await this.messageHandler.sendMessage({
            name: 'getTipsInterval',
        });

        return JSON.parse(response).payload;
    }

    /**
     * Returns the token supply.
     */
    async getTokenSupply(): Promise<string> {
        return (await this.getProtocolParameters()).tokenSupply;
    }

    /**
     * Returns the protocol parameters.
     */
    async getProtocolParameters(): Promise<INodeInfoProtocol> {
        const response = await this.messageHandler.sendMessage({
            name: 'getProtocolParameters',
        });

        return JSON.parse(response).payload;
    }

    /**
     * Returns if local pow should be used or not.
     */
    async getLocalPow(): Promise<boolean> {
        const response = await this.messageHandler.sendMessage({
            name: 'getLocalPow',
        });

        return JSON.parse(response).payload;
    }

    /**
     * Get fallback to local proof of work timeout.
     */
    async getFallbackToLocalPow(): Promise<boolean> {
        const response = await this.messageHandler.sendMessage({
            name: 'getFallbackToLocalPow',
        });

        return JSON.parse(response).payload;
    }

    /**
     * Get health of node by input url.
     */
    async getHealth(url: string): Promise<boolean> {
        const response = await this.messageHandler.sendMessage({
            name: 'getHealth',
            data: {
                url,
            },
        });

        return JSON.parse(response).payload;
    }

    /**
     * Get info of node with input url.
     */
    async getNodeInfo(url: string, auth?: IAuth): Promise<INodeInfo> {
        const response = await this.messageHandler.sendMessage({
            name: 'getNodeInfo',
            data: {
                url,
                auth,
            },
        });

        return JSON.parse(response).payload;
    }

    /**
     * Get peers.
     */
    async getPeers(): Promise<IPeer[]> {
        const response = await this.messageHandler.sendMessage({
            name: 'getPeers',
        });

        return JSON.parse(response).payload;
    }

    /**
     * Post block as raw bytes, returns the block ID.
     */
    async postBlockRaw(block: IBlock): Promise<BlockId> {
        const response = await this.messageHandler.sendMessage({
            name: 'postBlockRaw',
            data: {
                block,
            },
        });

        return JSON.parse(response).payload;
    }

    /**
     * Get block as raw bytes.
     */
    async getBlockRaw(blockId: BlockId): Promise<Uint8Array> {
        const response = await this.messageHandler.sendMessage({
            name: 'getBlockRaw',
            data: {
                blockId,
            },
        });

        return JSON.parse(response).payload;
    }

    /**
     * Look up a milestone by a given milestone index.
     */
    async getMilestoneById(milestoneId: string): Promise<IMilestonePayload> {
        const response = await this.messageHandler.sendMessage({
            name: 'getMilestoneById',
            data: {
                milestoneId,
            },
        });

        return JSON.parse(response).payload;
    }

    /**
     * Returns all UTXO changes that happened at a specific milestone.
     */
    async getUtxoChangesById(
        milestoneId: string,
    ): Promise<IMilestoneUtxoChangesResponse> {
        const response = await this.messageHandler.sendMessage({
            name: 'getUtxoChangesById',
            data: {
                milestoneId,
            },
        });

        return JSON.parse(response).payload;
    }
    /**
     * Look up a milestone by a given milestone index.
     */
    async getMilestoneByIndex(index: number): Promise<IMilestonePayload> {
        const response = await this.messageHandler.sendMessage({
            name: 'getMilestoneByIndex',
            data: {
                index,
            },
        });

        return JSON.parse(response).payload;
    }

    /**
     * Returns all UTXO changes that happened at a specific milestone.
     */
    async getUtxoChangesByIndex(
        index: number,
    ): Promise<IMilestoneUtxoChangesResponse> {
        const response = await this.messageHandler.sendMessage({
            name: 'getUtxoChangesByIndex',
            data: {
                index,
            },
        });

        return JSON.parse(response).payload;
    }

    /**
     * Get receipts.
     */
    async getReceipts(): Promise<IReceiptsResponse> {
        const response = await this.messageHandler.sendMessage({
            name: 'getReceipts',
        });

        return JSON.parse(response).payload;
    }

    /**
     * Get the receipts by the given milestone index.
     */
    async getReceiptsMigratedAt(
        milestoneIndex: number,
    ): Promise<IReceiptsResponse[]> {
        const response = await this.messageHandler.sendMessage({
            name: 'getReceiptsMigratedAt',
            data: {
                milestoneIndex,
            },
        });

        return JSON.parse(response).payload;
    }

    /**
     * Get the treasury output.
     */
    async getTreasury(): Promise<ITreasury> {
        const response = await this.messageHandler.sendMessage({
            name: 'getTreasury',
        });

        return JSON.parse(response).payload;
    }

    /**
     * Returns the included block of the transaction.
     */
    async getIncludedBlock(transactionId: string): Promise<IBlock> {
        const response = await this.messageHandler.sendMessage({
            name: 'getIncludedBlock',
            data: {
                transactionId,
            },
        });

        return JSON.parse(response).payload;
    }

    /**
     * Returns the metadata of the included block of the transaction.
     */
    async getIncludedBlockMetadata(transactionId: string): Promise<IBlock> {
        const response = await this.messageHandler.sendMessage({
            name: 'getIncludedBlockMetadata',
            data: {
                transactionId,
            },
        });

        return JSON.parse(response).payload;
    }

    /**
     * Transforms bech32 to hex.
     */
    async bech32ToHex(bech32: string): Promise<string> {
        const response = await this.messageHandler.sendMessage({
            name: 'bech32ToHex',
            data: {
                bech32,
            },
        });

        return JSON.parse(response).payload;
    }

    /**
     * Transforms a hex encoded address to a bech32 encoded address.
     */
    async hexToBech32(hex: string, bech32Hrp?: string): Promise<string> {
        const response = await this.messageHandler.sendMessage({
            name: 'hexToBech32',
            data: {
                hex,
                bech32Hrp,
            },
        });

        return JSON.parse(response).payload;
    }

    /**
     * Transforms an alias id to a bech32 encoded address.
     */
    async aliasIdToBech32(
        aliasId: string,
        bech32Hrp?: string,
    ): Promise<string> {
        const response = await this.messageHandler.sendMessage({
            name: 'aliasIdToBech32',
            data: {
                aliasId,
                bech32Hrp,
            },
        });

        return JSON.parse(response).payload;
    }

    /**
     * Transforms an nft id to a bech32 encoded address.
     */
    async nftIdToBech32(nftId: string, bech32Hrp?: string): Promise<string> {
        const response = await this.messageHandler.sendMessage({
            name: 'nftIdToBech32',
            data: {
                nftId,
                bech32Hrp,
            },
        });

        return JSON.parse(response).payload;
    }

    /**
     * Transforms a hex encoded public key to a bech32 encoded address.
     */
    async hexPublicKeyToBech32Address(
        hex: string,
        bech32Hrp?: string,
    ): Promise<string> {
        const response = await this.messageHandler.sendMessage({
            name: 'hexPublicKeyToBech32Address',
            data: {
                hex,
                bech32Hrp,
            },
        });

        return JSON.parse(response).payload;
    }

    /**
     * Checks if a String is a valid bech32 encoded address.
     */
    async isAddressValid(address: string): Promise<boolean> {
        const response = await this.messageHandler.sendMessage({
            name: 'isAddressValid',
            data: {
                address,
            },
        });

        return JSON.parse(response).payload;
    }

    /**
     * Fetch alias output IDs
     */
    async aliasOutputIds(
        queryParameters: AliasQueryParameter[],
    ): Promise<OutputIdsResponse> {
        const response = await this.messageHandler.sendMessage({
            name: 'aliasOutputIds',
            data: {
                queryParameters,
            },
        });

        return JSON.parse(response).payload;
    }

    /**
     * Fetch alias output ID
     */
    async aliasOutputId(aliasId: string): Promise<string> {
        const response = await this.messageHandler.sendMessage({
            name: 'aliasOutputId',
            data: {
                aliasId,
            },
        });

        return JSON.parse(response).payload;
    }

    /**
     * Fetch NFT output IDs
     */
    async nftOutputIds(
        queryParameters: NftQueryParameter[],
    ): Promise<OutputIdsResponse> {
        const response = await this.messageHandler.sendMessage({
            name: 'nftOutputIds',
            data: {
                queryParameters,
            },
        });

        return JSON.parse(response).payload;
    }

    /**
     * Fetch NFT output ID
     */
    async nftOutputId(nftId: string): Promise<string> {
        const response = await this.messageHandler.sendMessage({
            name: 'nftOutputId',
            data: {
                nftId,
            },
        });

        return JSON.parse(response).payload;
    }

    /**
     * Fetch Foundry Output IDs
     */
    async foundryOutputIds(
        queryParameters: FoundryQueryParameter[],
    ): Promise<OutputIdsResponse> {
        const response = await this.messageHandler.sendMessage({
            name: 'foundryOutputIds',
            data: {
                queryParameters,
            },
        });

        return JSON.parse(response).payload;
    }

    /**
     * Fetch Foundry Output ID
     */
    async foundryOutputId(foundryId: string): Promise<string> {
        const response = await this.messageHandler.sendMessage({
            name: 'foundryOutputId',
            data: {
                foundryId,
            },
        });

        return JSON.parse(response).payload;
    }

    /**
     * Try to get OutputResponse from provided OutputIds (requests are sent
     * in parallel and errors are ignored, can be useful for spent outputs)
     */
    async tryGetOutputs(outputIds: string[]): Promise<IOutputResponse[]> {
        const response = await this.messageHandler.sendMessage({
            name: 'tryGetOutputs',
            data: {
                outputIds,
            },
        });

        return JSON.parse(response).payload;
    }

    /**
     * Find all blocks by provided block IDs.
     */
    async findBlocks(blockIds: BlockId[]): Promise<IBlock[]> {
        const response = await this.messageHandler.sendMessage({
            name: 'findBlocks',
            data: {
                blockIds,
            },
        });

        return JSON.parse(response).payload;
    }

    /**
     * Retries (promotes or reattaches) a block for provided block id. Block should be
     * retried only if they are valid and haven't been confirmed for a while.
     */
    async retry(blockId: BlockId): Promise<[BlockId, IBlock]> {
        const response = await this.messageHandler.sendMessage({
            name: 'retry',
            data: {
                blockId,
            },
        });

        return JSON.parse(response).payload;
    }

    /**
     * Retries (promotes or reattaches) a block for provided block id until it's included (referenced by a
     * milestone). Default interval is 5 seconds and max attempts is 40. Returns the included block at first
     * position and additional reattached blocks
     */
    async retryUntilIncluded(
        blockId: BlockId,
        interval?: number,
        maxAttempts?: number,
    ): Promise<[BlockId, IBlock][]> {
        const response = await this.messageHandler.sendMessage({
            name: 'retryUntilIncluded',
            data: {
                blockId,
                interval,
                maxAttempts,
            },
        });

        return JSON.parse(response).payload;
    }

    /**
     * Function to consolidate all funds from a range of addresses to the address with the lowest index in that range
     * Returns the address to which the funds got consolidated, if any were available
     */
    async consolidateFunds(
        secretManager: SecretManager,
        generateAddressesOptions: IGenerateAddressesOptions,
    ): Promise<string> {
        const response = await this.messageHandler.sendMessage({
            name: 'consolidateFunds',
            data: {
                secretManager,
                generateAddressesOptions,
            },
        });

        return JSON.parse(response).payload;
    }

    /**
     * Reattaches blocks for provided block id. Blocks can be reattached only if they are valid and haven't been
     * confirmed for a while.
     */
    async reattach(blockId: BlockId): Promise<[BlockId, IBlock]> {
        const response = await this.messageHandler.sendMessage({
            name: 'reattach',
            data: {
                blockId,
            },
        });

        return JSON.parse(response).payload;
    }

    /**
     * Reattach a block without checking if it should be reattached
     */
    async reattachUnchecked(blockId: BlockId): Promise<[BlockId, IBlock]> {
        const response = await this.messageHandler.sendMessage({
            name: 'reattachUnchecked',
            data: {
                blockId,
            },
        });

        return JSON.parse(response).payload;
    }

    /**
     * Promotes a block. The method should validate if a promotion is necessary through get_block. If not, the
     * method should error out and should not allow unnecessary promotions.
     */
    async promote(blockId: BlockId): Promise<[BlockId, IBlock]> {
        const response = await this.messageHandler.sendMessage({
            name: 'promote',
            data: {
                blockId,
            },
        });

        return JSON.parse(response).payload;
    }
    /**
     * Promote a block without checking if it should be promoted
     */
    async promoteUnchecked(blockId: BlockId): Promise<[BlockId, IBlock]> {
        const response = await this.messageHandler.sendMessage({
            name: 'promoteUnchecked',
            data: {
                blockId,
            },
        });

        return JSON.parse(response).payload;
    }

    /**
     * Returns the unhealthy nodes.
     */
    async unhealthyNodes(): Promise<Set<INode>> {
        const response = await this.messageHandler.sendMessage({
            name: 'unhealthyNodes',
        });

        return JSON.parse(response).payload;
    }

    /**
     * Build a Basic Output.
     */
    async buildBasicOutput(
        options: IBasicOutputBuilderOptions,
    ): Promise<IBasicOutput> {
        const response = await this.messageHandler.sendMessage({
            name: 'buildBasicOutput',
            data: options,
        });

        return JSON.parse(response).payload;
    }

    /**
     * Build an Alias Output.
     */
    async buildAliasOutput(
        options: IAliasOutputBuilderOptions,
    ): Promise<IAliasOutput> {
        const response = await this.messageHandler.sendMessage({
            name: 'buildAliasOutput',
            data: options,
        });

        return JSON.parse(response).payload;
    }

    /**
     * Build a Foundry Output.
     */
    async buildFoundryOutput(
        options: IFoundryOutputBuilderOptions,
    ): Promise<IFoundryOutput> {
        const response = await this.messageHandler.sendMessage({
            name: 'buildFoundryOutput',
            data: options,
        });

        return JSON.parse(response).payload;
    }

    /**
     * Build an Nft Output.
     */
    async buildNftOutput(
        options: INftOutputBuilderOptions,
    ): Promise<INftOutput> {
        const response = await this.messageHandler.sendMessage({
            name: 'buildNftOutput',
            data: options,
        });

        return JSON.parse(response).payload;
    }

    /**
     * Compute the hash of a transaction essence.
     */
    async hashTransactionEssence(
        essence: ITransactionEssence,
    ): Promise<string> {
        const response = await this.messageHandler.sendMessage({
            name: 'hashTransactionEssence',
            data: {
                essence,
            },
        });

        return JSON.parse(response).payload;
    }

    /**
     * Listen to MQTT topics.
     */
    async listen(
        topics: string[],
        callback: (error: Error, result: string) => void,
    ): Promise<void> {
        return this.messageHandler.listen(topics, callback);
    }

    /**
     * Stop listening for provided MQTT topics.
     */
    async clearListeners(topics: string[]): Promise<void> {
        await this.messageHandler.sendMessage({
            name: 'clearListeners',
            data: {
                topics,
            },
        });
    }
}<|MERGE_RESOLUTION|>--- conflicted
+++ resolved
@@ -20,12 +20,8 @@
     NftQueryParameter,
     AliasQueryParameter,
     LedgerNanoStatus,
-<<<<<<< HEAD
     IChain,
-=======
-    IInputSigningData,
     OutputIdsResponse,
->>>>>>> 3aaaf287
 } from '../types';
 import type {
     IUTXOInput,
