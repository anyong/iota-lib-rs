--- conflicted
+++ resolved
@@ -15,18 +15,9 @@
 normal = ["async-trait"]
 
 [dependencies]
-<<<<<<< HEAD
 bee-rest-api = { git = "https://github.com/iotaledger/bee", rev = "b3588a58ec007dce975bed979426f7d03cc34aa7", default-features = false }
 bee-message = { git = "https://github.com/iotaledger/bee", rev = "b3588a58ec007dce975bed979426f7d03cc34aa7", default-features = false, features = [ "serde", "dto" ] }
 bee-pow = { git = "https://github.com/iotaledger/bee", rev = "b3588a58ec007dce975bed979426f7d03cc34aa7", default-features = false }
-# bee-rest-api = { path = "../bee/bee-api/bee-rest-api",  default-features = false }
-# bee-message = { path = "../bee/bee-message",  default-features = false, features = [ "serde1" ] }
-# bee-pow = { path = "../bee/bee-pow",  default-features = false }
-=======
-bee-rest-api = { git = "https://github.com/iotaledger/bee", rev = "787d72bf23cd9004ecc7cce88dd8e1baf330b3c1", default-features = false }
-bee-message = { git = "https://github.com/iotaledger/bee", rev = "787d72bf23cd9004ecc7cce88dd8e1baf330b3c1", default-features = false, features = [ "serde", "dto" ] }
-bee-pow = { git = "https://github.com/iotaledger/bee", rev = "787d72bf23cd9004ecc7cce88dd8e1baf330b3c1", default-features = false }
->>>>>>> 89e9068b
 fern-logger = { version = "0.5.0", default-features = false }
 iota-crypto = { version = "0.9.2", default-features = false, features = [ "std", "chacha", "blake2b", "ed25519", "random", "slip10", "bip39", "bip39-en" ] }
 packable = { version = "0.3.1", default-features = false, features = [ "serde", "primitive-types" ] }
